[workspace]
members = ["poly-commit", "bench-templates"]
resolver = "2"


[workspace.package]
version = "0.4.0"
authors = ["arkworks contributors"]
description = "A library for constructing polynomial commitment schemes for use in zkSNARKs"
repository = "https://github.com/arkworks-rs/poly-commit"
documentation = "https://docs.rs/ark-poly-commit/"
keywords = ["cryptography", "commitments", "elliptic-curves", "pairing"]
include = ["Cargo.toml", "src", "README.md", "LICENSE-APACHE", "LICENSE-MIT"]
categories = ["cryptography"]
license = "MIT/Apache-2.0"
edition = "2018"

[profile.release]
opt-level = 3
lto = "thin"
incremental = true
debug = true

[profile.test]
opt-level = 3
debug-assertions = true
incremental = true
debug = true

[patch.crates-io]
ark-std = { git = "https://github.com/arkworks-rs/std/" }
ark-ff = { git = "https://github.com/arkworks-rs/algebra/" }
ark-ec = { git = "https://github.com/arkworks-rs/algebra/" }
ark-serialize = { git = "https://github.com/arkworks-rs/algebra/" }
<<<<<<< HEAD
ark-poly = { git = "https://github.com/arkworks-rs/algebra/" }
ark-std = { git = "https://github.com/arkworks-rs/std/" }

ark-crypto-primitives = { git = "https://github.com/arkworks-rs/crypto-primitives" }
ark-r1cs-std = { git = "https://github.com/arkworks-rs/r1cs-std/" }

ark-bls12-377 = { git = "https://github.com/arkworks-rs/algebra/" }
ark-bls12-381 = { git = "https://github.com/arkworks-rs/algebra/" }
ark-bn254 = { git = "https://github.com/arkworks-rs/algebra/" }
=======
ark-crypto-primitives = { git = "https://github.com/arkworks-rs/crypto-primitives/" }
ark-r1cs-std = { git = "https://github.com/arkworks-rs/r1cs-std/" }

ark-bls12-377 = { git = "https://github.com/arkworks-rs/algebra/" }
ark-bls12-381 = { git = "https://github.com/arkworks-rs/algebra/" }
>>>>>>> bbdb37e7
<|MERGE_RESOLUTION|>--- conflicted
+++ resolved
@@ -32,20 +32,11 @@
 ark-ff = { git = "https://github.com/arkworks-rs/algebra/" }
 ark-ec = { git = "https://github.com/arkworks-rs/algebra/" }
 ark-serialize = { git = "https://github.com/arkworks-rs/algebra/" }
-<<<<<<< HEAD
 ark-poly = { git = "https://github.com/arkworks-rs/algebra/" }
-ark-std = { git = "https://github.com/arkworks-rs/std/" }
 
 ark-crypto-primitives = { git = "https://github.com/arkworks-rs/crypto-primitives" }
 ark-r1cs-std = { git = "https://github.com/arkworks-rs/r1cs-std/" }
 
 ark-bls12-377 = { git = "https://github.com/arkworks-rs/algebra/" }
 ark-bls12-381 = { git = "https://github.com/arkworks-rs/algebra/" }
-ark-bn254 = { git = "https://github.com/arkworks-rs/algebra/" }
-=======
-ark-crypto-primitives = { git = "https://github.com/arkworks-rs/crypto-primitives/" }
-ark-r1cs-std = { git = "https://github.com/arkworks-rs/r1cs-std/" }
-
-ark-bls12-377 = { git = "https://github.com/arkworks-rs/algebra/" }
-ark-bls12-381 = { git = "https://github.com/arkworks-rs/algebra/" }
->>>>>>> bbdb37e7
+ark-bn254 = { git = "https://github.com/arkworks-rs/algebra/" }