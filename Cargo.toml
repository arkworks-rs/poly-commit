[package]
name = "ark-poly-commit"
version = "0.1.0"
authors = [
  "Alessandro Chiesa <alexch@berkeley.edu>",
  "Mary Maller <mary.maller.15@ucl.ac.uk>",
  "Yuncong Hu <huyuncongh@gmail.com>",
  "William Lin",
  "Pratyush Mishra <pratyush@berkeley.edu>",
  "Noah Vesely <noah.vesely.18@ucl.ac.uk>",
  "Nicholas Ward <npward@berkeley.edu>",
  "arkworks contributors"
]
description = "A library for constructing polynomial commitment schemes for use in zkSNARKs"
repository = "https://github.com/arkworks-rs/poly-commit"
documentation = "https://docs.rs/ark-poly-commit/"
keywords = ["cryptography", "polynomial commitments", "elliptic curves", "pairing"]
categories = ["cryptography"]
include = ["Cargo.toml", "src", "README.md", "LICENSE-APACHE", "LICENSE-MIT"]
license = "MIT/Apache-2.0"
edition = "2018"

[dependencies]
ark-serialize = { git = "https://github.com/arkworks-rs/algebra", default-features = false, features = [ "derive" ] }
ark-ff = { git = "https://github.com/arkworks-rs/algebra", default-features = false }
ark-ec = { git = "https://github.com/arkworks-rs/algebra", default-features = false }
ark-poly = { git = "https://github.com/arkworks-rs/algebra", default-features = false }
#ark-sponge = { git = "https://github.com/arkworks-rs/sponge", branch = "experimental", default-features = false }
ark-sponge = { path = "../sponge", default-features = false }
ark-std = { git = "https://github.com/arkworks-rs/utils", default-features = false }
ark-relations = { git = "https://github.com/arkworks-rs/snark", default-features = false, optional = true }
ark-r1cs-std = { git = "https://github.com/arkworks-rs/r1cs-std", default-features = false, optional = true }
ark-nonnative-field = { git = "https://github.com/arkworks-rs/nonnative", default-features = false, optional = true }
hashbrown = { version = "0.9", optional = true }

bench-utils = { git = "https://github.com/arkworks-rs/utils", default-features = false  }

rand_core = { version = "0.5", default-features = false }
<<<<<<< HEAD
digest = "0.9.0"
blake2 = { version = "0.9.1", default-features = false }
rayon = { version = "1", optional = true }
derivative = { version = "2", features = [ "use_core" ] }

# Dependencies for r1cs
ark-crypto-primitives = { git = "https://github.com/arkworks-rs/crypto-primitives.git", branch = "main", default-features = false, optional = true }
ark-nonnative-field = { git = "https://github.com/arkworks-rs/nonnative", default-features = false, optional = true }
ark-relations = { git = "https://github.com/arkworks-rs/snark", default-features = false, optional = true }
ark-r1cs-std = { git = "https://github.com/arkworks-rs/r1cs-std", default-features = false, optional = true }
=======
digest = "0.9"
rayon = { version = "1", optional = true }
derivative = { version = "2", features = [ "use_core" ] }

>>>>>>> 492019c6
tracing = { version = "0.1", default-features = false, features = [ "attributes" ] }

[dev-dependencies]
rand = { version = "0.7", default-features = false }
ark-ed-on-bls12-381 = { git = "https://github.com/arkworks-rs/curves", default-features = false, features = [ "r1cs" ] }
ark-bls12-381 = { git = "https://github.com/arkworks-rs/curves", default-features = false, features = [ "curve" ] }
ark-bls12-377 = { git = "https://github.com/arkworks-rs/curves", default-features = false, features = [ "curve" ] }
<<<<<<< HEAD
ark-pallas = { git = "https://github.com/arkworks-rs/curves", features = [ "r1cs" ] }
sha2 = { version = "0.9.1", default-features = false }
=======
blake2 = { version = "0.9", default-features = false }
>>>>>>> 492019c6

[profile.release]
opt-level = 3
lto = "thin"
incremental = true
debug = true

[profile.test]
opt-level = 3
debug-assertions = true
incremental = true
debug = true

[features]
<<<<<<< HEAD
#default = [ "std", "parallel", "r1cs" ]
default = [ "std", "r1cs" ]
std = [ "ark-ff/std", "ark-ec/std", "ark-poly/std", "ark-std/std", "ark-serialize/std", "ark-sponge/std" ]
=======
default = [ "std", "parallel" ]
std = [ "ark-ff/std", "ark-ec/std", "ark-nonnative-field/std", "ark-poly/std", "ark-std/std", "ark-relations/std", "ark-serialize/std" ]
r1cs = [ "ark-relations", "ark-r1cs-std", "ark-nonnative-field", "hashbrown" ]
>>>>>>> 492019c6
print-trace = [ "bench-utils/print-trace" ]
parallel = [ "std", "ark-ff/parallel", "ark-ec/parallel", "ark-poly/parallel", "ark-std/parallel", "rayon" ]
r1cs = [ "ark-crypto-primitives/r1cs", "ark-nonnative-field", "ark-relations", "ark-r1cs-std", "ark-sponge/r1cs" ]
<|MERGE_RESOLUTION|>--- conflicted
+++ resolved
@@ -28,15 +28,9 @@
 #ark-sponge = { git = "https://github.com/arkworks-rs/sponge", branch = "experimental", default-features = false }
 ark-sponge = { path = "../sponge", default-features = false }
 ark-std = { git = "https://github.com/arkworks-rs/utils", default-features = false }
-ark-relations = { git = "https://github.com/arkworks-rs/snark", default-features = false, optional = true }
-ark-r1cs-std = { git = "https://github.com/arkworks-rs/r1cs-std", default-features = false, optional = true }
-ark-nonnative-field = { git = "https://github.com/arkworks-rs/nonnative", default-features = false, optional = true }
-hashbrown = { version = "0.9", optional = true }
-
 bench-utils = { git = "https://github.com/arkworks-rs/utils", default-features = false  }
 
 rand_core = { version = "0.5", default-features = false }
-<<<<<<< HEAD
 digest = "0.9.0"
 blake2 = { version = "0.9.1", default-features = false }
 rayon = { version = "1", optional = true }
@@ -47,25 +41,16 @@
 ark-nonnative-field = { git = "https://github.com/arkworks-rs/nonnative", default-features = false, optional = true }
 ark-relations = { git = "https://github.com/arkworks-rs/snark", default-features = false, optional = true }
 ark-r1cs-std = { git = "https://github.com/arkworks-rs/r1cs-std", default-features = false, optional = true }
-=======
-digest = "0.9"
-rayon = { version = "1", optional = true }
-derivative = { version = "2", features = [ "use_core" ] }
-
->>>>>>> 492019c6
 tracing = { version = "0.1", default-features = false, features = [ "attributes" ] }
+hashbrown = { version = "0.9", optional = true }
 
 [dev-dependencies]
 rand = { version = "0.7", default-features = false }
 ark-ed-on-bls12-381 = { git = "https://github.com/arkworks-rs/curves", default-features = false, features = [ "r1cs" ] }
 ark-bls12-381 = { git = "https://github.com/arkworks-rs/curves", default-features = false, features = [ "curve" ] }
 ark-bls12-377 = { git = "https://github.com/arkworks-rs/curves", default-features = false, features = [ "curve" ] }
-<<<<<<< HEAD
 ark-pallas = { git = "https://github.com/arkworks-rs/curves", features = [ "r1cs" ] }
 sha2 = { version = "0.9.1", default-features = false }
-=======
-blake2 = { version = "0.9", default-features = false }
->>>>>>> 492019c6
 
 [profile.release]
 opt-level = 3
@@ -80,15 +65,8 @@
 debug = true
 
 [features]
-<<<<<<< HEAD
-#default = [ "std", "parallel", "r1cs" ]
-default = [ "std", "r1cs" ]
-std = [ "ark-ff/std", "ark-ec/std", "ark-poly/std", "ark-std/std", "ark-serialize/std", "ark-sponge/std" ]
-=======
-default = [ "std", "parallel" ]
-std = [ "ark-ff/std", "ark-ec/std", "ark-nonnative-field/std", "ark-poly/std", "ark-std/std", "ark-relations/std", "ark-serialize/std" ]
-r1cs = [ "ark-relations", "ark-r1cs-std", "ark-nonnative-field", "hashbrown" ]
->>>>>>> 492019c6
+default = [ "std", "parallel", "r1cs" ]
+std = [ "ark-ff/std", "ark-ec/std", "ark-nonnative-field/std", "ark-poly/std", "ark-std/std", "ark-relations/std", "ark-serialize/std", "ark-sponge/std" ]
 print-trace = [ "bench-utils/print-trace" ]
 parallel = [ "std", "ark-ff/parallel", "ark-ec/parallel", "ark-poly/parallel", "ark-std/parallel", "rayon" ]
-r1cs = [ "ark-crypto-primitives/r1cs", "ark-nonnative-field", "ark-relations", "ark-r1cs-std", "ark-sponge/r1cs" ]
+r1cs = [ "ark-crypto-primitives/r1cs", "ark-nonnative-field", "ark-relations", "ark-r1cs-std", "ark-sponge/r1cs", "hashbrown" ]
