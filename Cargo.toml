--- conflicted
+++ resolved
@@ -24,25 +24,12 @@
 ark-serialize = { version = "^0.2.0", default-features = false, features = [ "derive" ] }
 ark-ff = { version = "^0.2.0", default-features = false }
 ark-ec = { version = "^0.2.0", default-features = false }
-<<<<<<< HEAD
-ark-poly = { version = "^0.2.0", default-features = false }
+ark-poly = {version = "^0.2.0", default-features = false }
 ark-sponge = { git = "https://github.com/arkworks-rs/sponge", branch = "accumulation-experimental", default-features = false }
 ark-std = { version = "^0.2.0", default-features = false }
 
-rand_core = { version = "0.5", default-features = false }
-digest = "0.9.0"
 blake2 = { version = "0.9.1", default-features = false }
-=======
-ark-poly = {version = "^0.2.0", default-features = false }
-
-ark-std = { version = "^0.2.0", default-features = false }
-ark-relations = { version = "^0.2.0", default-features = false, optional = true }
-ark-r1cs-std = { version = "^0.2.0", default-features = false, optional = true }
-ark-nonnative-field = { version = "^0.2.0", default-features = false, optional = true }
-hashbrown = { version = "0.9", optional = true }
-
 digest = "0.9"
->>>>>>> 3b88b972
 rayon = { version = "1", optional = true }
 derivative = { version = "2", features = [ "use_core" ] }
 
@@ -51,23 +38,16 @@
 ark-nonnative-field = { version = "^0.2.0", default-features = false, optional = true }
 ark-relations = { version = "^0.2.0", default-features = false, optional = true }
 ark-r1cs-std = { version = "^0.2.0", default-features = false, optional = true }
+hashbrown = { version = "0.9", optional = true }
 tracing = { version = "0.1", default-features = false, features = [ "attributes" ], optional = true }
-hashbrown = { version = "0.9", optional = true }
 
 [dev-dependencies]
-<<<<<<< HEAD
-rand = { version = "0.7", default-features = false }
-ark-ed-on-bls12-381 = { version = "^0.2.0", default-features = false, features = [ "r1cs" ] }
+#rand = { version = "0.7", default-features = false }
+ark-ed-on-bls12-381 = { version = "^0.2.0", default-features = false }
 ark-bls12-381 = { version = "^0.2.0", default-features = false, features = [ "curve" ] }
 ark-bls12-377 = { version = "^0.2.0", default-features = false, features = [ "curve" ] }
 ark-pallas = { version = "^0.2.0", features = [ "r1cs" ] }
 sha2 = { version = "0.9.1", default-features = false }
-=======
-ark-ed-on-bls12-381 = { version = "^0.2.0", default-features = false }
-ark-bls12-381 = { version = "^0.2.0", default-features = false, features = [ "curve" ] }
-ark-bls12-377 = { version = "^0.2.0", default-features = false, features = [ "curve" ] }
-blake2 = { version = "0.9", default-features = false }
->>>>>>> 3b88b972
 
 [profile.release]
 opt-level = 3
@@ -82,16 +62,8 @@
 debug = true
 
 [features]
-<<<<<<< HEAD
 default = [ "std", "parallel", "r1cs" ]
 std = [ "ark-ff/std", "ark-ec/std", "ark-nonnative-field/std", "ark-poly/std", "ark-std/std", "ark-relations/std", "ark-serialize/std", "ark-sponge/std" ]
 print-trace = [ "ark-std/print-trace" ]
 parallel = [ "std", "ark-ff/parallel", "ark-ec/parallel", "ark-poly/parallel", "ark-std/parallel", "rayon" ]
-r1cs = [ "ark-crypto-primitives/r1cs", "ark-nonnative-field", "ark-relations", "ark-r1cs-std", "ark-sponge/r1cs", "tracing", "hashbrown" ]
-=======
-default = [ "std", "parallel" ]
-std = [ "ark-ff/std", "ark-ec/std", "ark-nonnative-field/std", "ark-poly/std", "ark-std/std", "ark-relations/std", "ark-serialize/std" ]
-r1cs = [ "ark-relations", "ark-r1cs-std", "ark-nonnative-field", "hashbrown" ]
-print-trace = [ "ark-std/print-trace" ]
-parallel = [ "std", "ark-ff/parallel", "ark-ec/parallel", "ark-poly/parallel", "ark-std/parallel", "rayon" ]
->>>>>>> 3b88b972
+r1cs = [ "ark-crypto-primitives/r1cs", "ark-nonnative-field", "ark-relations", "ark-r1cs-std", "ark-sponge/r1cs", "hashbrown", "tracing" ]
