use ark_crypto_primitives::sponge::{
    poseidon::{PoseidonConfig, PoseidonSponge},
    CryptographicSponge,
};
use ark_ff::PrimeField;
use ark_poly::Polynomial;
use ark_serialize::{CanonicalSerialize, Compress};
use ark_std::{test_rng, UniformRand};
use rand_chacha::{rand_core::SeedableRng, ChaCha20Rng};

use core::time::Duration;
use std::time::Instant;

use ark_poly_commit::{LabeledPolynomial, PolynomialCommitment};

pub use criterion::*;
pub use paste::paste;

<<<<<<< HEAD
/// Measure the time cost of `method` (i.e., commit/open/verify) of a
/// multilinear PCS for all `num_vars` specified in `nv_list`.
/// `rand_poly` is a function that outputs a random multilinear polynomial.
/// `rand_point` is a function that outputs a random point in the domain of polynomial.
pub fn bench_pcs_method<
    F: PrimeField,
    P: Polynomial<F>,
    PCS: PolynomialCommitment<F, P, PoseidonSponge<F>>,
>(
=======
/// Measure the time cost of {commit/open/verify} across a range of num_vars
pub fn bench_pcs_method<F: PrimeField, P: Polynomial<F>, PCS: PolynomialCommitment<F, P>>(
>>>>>>> bbdb37e7
    c: &mut Criterion,
    nv_list: Vec<usize>,
    msg: &str,
    method: impl Fn(
        &PCS::CommitterKey,
        &PCS::VerifierKey,
        usize,
        fn(usize, &mut ChaCha20Rng) -> P,
        fn(usize, &mut ChaCha20Rng) -> P::Point,
    ) -> Duration,
    rand_poly: fn(usize, &mut ChaCha20Rng) -> P,
    rand_point: fn(usize, &mut ChaCha20Rng) -> P::Point,
) {
    let mut group = c.benchmark_group(msg);
    let rng = &mut ChaCha20Rng::from_rng(test_rng()).unwrap();

    for num_vars in nv_list {
        let pp = PCS::setup(num_vars, Some(num_vars), rng).unwrap();
        let (ck, vk) = PCS::trim(&pp, num_vars, num_vars, None).unwrap();

        group.bench_with_input(
            BenchmarkId::from_parameter(num_vars),
            &num_vars,
            |b, num_vars| {
                b.iter_custom(|i| {
                    let mut time = Duration::from_nanos(0);
                    for _ in 0..i {
                        time += method(&ck, &vk, *num_vars, rand_poly, rand_point);
                    }
                    time
                });
            },
        );
    }

    group.finish();
}

/// Report the time cost of a commitment
pub fn commit<F: PrimeField, P: Polynomial<F>, PCS: PolynomialCommitment<F, P>>(
    ck: &PCS::CommitterKey,
    _vk: &PCS::VerifierKey,
    num_vars: usize,
    rand_poly: fn(usize, &mut ChaCha20Rng) -> P,
    _rand_point: fn(usize, &mut ChaCha20Rng) -> P::Point,
) -> Duration {
    let rng = &mut ChaCha20Rng::from_rng(test_rng()).unwrap();

    let labeled_poly =
        LabeledPolynomial::new("test".to_string(), rand_poly(num_vars, rng), None, None);

    let start = Instant::now();
    let (_, _) = PCS::commit(&ck, [&labeled_poly], Some(rng)).unwrap();
    start.elapsed()
}

/// Report the size of a commitment
pub fn commitment_size<F: PrimeField, P: Polynomial<F>, PCS: PolynomialCommitment<F, P>>(
    num_vars: usize,
    rand_poly: fn(usize, &mut ChaCha20Rng) -> P,
) -> usize {
    let rng = &mut ChaCha20Rng::from_rng(test_rng()).unwrap();

    let pp = PCS::setup(num_vars, Some(num_vars), rng).unwrap();

    let (ck, _) = PCS::trim(&pp, num_vars, num_vars, None).unwrap();

    let labeled_poly =
        LabeledPolynomial::new("test".to_string(), rand_poly(num_vars, rng), None, None);

    let (coms, _) = PCS::commit(&ck, [&labeled_poly], Some(rng)).unwrap();

    coms[0].commitment().serialized_size(Compress::No)
}

/// Report the time cost of an opening
pub fn open<F, P, PCS>(
    ck: &PCS::CommitterKey,
    _vk: &PCS::VerifierKey,
    num_vars: usize,
    rand_poly: fn(usize, &mut ChaCha20Rng) -> P,
    rand_point: fn(usize, &mut ChaCha20Rng) -> P::Point,
) -> Duration
where
    F: PrimeField,
    P: Polynomial<F>,
<<<<<<< HEAD
    PCS: PolynomialCommitment<F, P, PoseidonSponge<F>>,
=======
    PCS: PolynomialCommitment<F, P>,
    P::Point: UniformRand,
>>>>>>> bbdb37e7
{
    let rng = &mut ChaCha20Rng::from_rng(test_rng()).unwrap();

    let labeled_poly =
        LabeledPolynomial::new("test".to_string(), rand_poly(num_vars, rng), None, None);

    let (coms, states) = PCS::commit(&ck, [&labeled_poly], Some(rng)).unwrap();
    let point = rand_point(num_vars, rng);

    let start = Instant::now();
    let _ = PCS::open(
        &ck,
        [&labeled_poly],
        &coms,
        &point,
        &mut test_sponge::<F>(),
        &states,
        Some(rng),
    )
    .unwrap();
    start.elapsed()
}

/// Report the size of a proof
pub fn proof_size<F, P, PCS>(num_vars: usize, rand_poly: fn(usize, &mut ChaCha20Rng) -> P) -> usize
where
    F: PrimeField,
    P: Polynomial<F>,
    PCS: PolynomialCommitment<F, P>,

    P::Point: UniformRand,
{
    let rng = &mut ChaCha20Rng::from_rng(test_rng()).unwrap();

    let pp = PCS::setup(num_vars, Some(num_vars), rng).unwrap();

    let (ck, _) = PCS::trim(&pp, num_vars, num_vars, None).unwrap();
    let labeled_poly =
        LabeledPolynomial::new("test".to_string(), rand_poly(num_vars, rng), None, None);

    let (coms, states) = PCS::commit(&ck, [&labeled_poly], Some(rng)).unwrap();
    let point = P::Point::rand(rng);

    let proofs = PCS::open(
        &ck,
        [&labeled_poly],
        &coms,
        &point,
        &mut test_sponge::<F>(),
        &states,
        Some(rng),
    )
    .unwrap();

    let bproof: PCS::BatchProof = vec![proofs].into();

    bproof.serialized_size(Compress::No)
}

/// Report the time cost of a verification
pub fn verify<F, P, PCS>(
    ck: &PCS::CommitterKey,
    vk: &PCS::VerifierKey,
    num_vars: usize,
    rand_poly: fn(usize, &mut ChaCha20Rng) -> P,
    rand_point: fn(usize, &mut ChaCha20Rng) -> P::Point,
) -> Duration
where
    F: PrimeField,
    P: Polynomial<F>,
<<<<<<< HEAD
    PCS: PolynomialCommitment<F, P, PoseidonSponge<F>>,
=======
    PCS: PolynomialCommitment<F, P>,
    P::Point: UniformRand,
>>>>>>> bbdb37e7
{
    let rng = &mut ChaCha20Rng::from_rng(test_rng()).unwrap();

    let labeled_poly =
        LabeledPolynomial::new("test".to_string(), rand_poly(num_vars, rng), None, None);

    let (coms, states) = PCS::commit(&ck, [&labeled_poly], Some(rng)).unwrap();
    let point = rand_point(num_vars, rng);
    let claimed_eval = labeled_poly.evaluate(&point);
    let proof = PCS::open(
        &ck,
        [&labeled_poly],
        &coms,
        &point,
        &mut test_sponge::<F>(),
        &states,
        Some(rng),
    )
    .unwrap();

    let start = Instant::now();
    PCS::check(
        &vk,
        &coms,
        &point,
        [claimed_eval],
        &proof,
        &mut test_sponge::<F>(),
        None,
    )
    .unwrap();
    start.elapsed()
}

/*************** Auxiliary functions ***************/

fn test_sponge<F: PrimeField>() -> PoseidonSponge<F> {
    let full_rounds = 8;
    let partial_rounds = 31;
    let alpha = 17;

    let mds = vec![
        vec![F::one(), F::zero(), F::one()],
        vec![F::one(), F::one(), F::zero()],
        vec![F::zero(), F::one(), F::one()],
    ];

    let mut v = Vec::new();
    let mut ark_rng = test_rng();

    for _ in 0..(full_rounds + partial_rounds) {
        let mut res = Vec::new();

        for _ in 0..3 {
            res.push(F::rand(&mut ark_rng));
        }
        v.push(res);
    }
    let config = PoseidonConfig::new(full_rounds, partial_rounds, alpha, mds, v, 2, 1);
    PoseidonSponge::new(&config)
}

#[macro_export]
macro_rules! bench_method {
    ($c:expr, $method:ident, $scheme_type:ty, $rand_poly:ident, $rand_point:ident) => {
        let scheme_type_str = stringify!($scheme_type);
        let bench_name = format!("{} {}", stringify!($method), scheme_type_str);
        bench_pcs_method::<_, _, $scheme_type>(
            $c,
            (MIN_NUM_VARS..MAX_NUM_VARS).step_by(2).collect(),
            &bench_name,
            $method::<_, _, $scheme_type>,
            $rand_poly::<_>,
            $rand_point::<_>,
        );
    };
}

#[macro_export]
macro_rules! bench {
    (
        $scheme_type:ty, $rand_poly:ident, $rand_point:ident
    ) => {
        fn bench_pcs(c: &mut Criterion) {
            bench_method!(c, commit, $scheme_type, $rand_poly, $rand_point);
            bench_method!(c, open, $scheme_type, $rand_poly, $rand_point);
            bench_method!(c, verify, $scheme_type, $rand_poly, $rand_point);
        }

        criterion_group!(benches, bench_pcs);

        paste! {
            criterion_main!(
                benches
            );
        }
    };
}<|MERGE_RESOLUTION|>--- conflicted
+++ resolved
@@ -16,20 +16,11 @@
 pub use criterion::*;
 pub use paste::paste;
 
-<<<<<<< HEAD
 /// Measure the time cost of `method` (i.e., commit/open/verify) of a
 /// multilinear PCS for all `num_vars` specified in `nv_list`.
 /// `rand_poly` is a function that outputs a random multilinear polynomial.
 /// `rand_point` is a function that outputs a random point in the domain of polynomial.
-pub fn bench_pcs_method<
-    F: PrimeField,
-    P: Polynomial<F>,
-    PCS: PolynomialCommitment<F, P, PoseidonSponge<F>>,
->(
-=======
-/// Measure the time cost of {commit/open/verify} across a range of num_vars
 pub fn bench_pcs_method<F: PrimeField, P: Polynomial<F>, PCS: PolynomialCommitment<F, P>>(
->>>>>>> bbdb37e7
     c: &mut Criterion,
     nv_list: Vec<usize>,
     msg: &str,
@@ -116,12 +107,8 @@
 where
     F: PrimeField,
     P: Polynomial<F>,
-<<<<<<< HEAD
-    PCS: PolynomialCommitment<F, P, PoseidonSponge<F>>,
-=======
     PCS: PolynomialCommitment<F, P>,
     P::Point: UniformRand,
->>>>>>> bbdb37e7
 {
     let rng = &mut ChaCha20Rng::from_rng(test_rng()).unwrap();
 
@@ -192,12 +179,8 @@
 where
     F: PrimeField,
     P: Polynomial<F>,
-<<<<<<< HEAD
-    PCS: PolynomialCommitment<F, P, PoseidonSponge<F>>,
-=======
     PCS: PolynomialCommitment<F, P>,
     P::Point: UniformRand,
->>>>>>> bbdb37e7
 {
     let rng = &mut ChaCha20Rng::from_rng(test_rng()).unwrap();
 
