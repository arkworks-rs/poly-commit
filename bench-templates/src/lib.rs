use ark_crypto_primitives::{
    crh::{sha256::digest::Digest, CRHScheme},
    sponge::{
        poseidon::{PoseidonConfig, PoseidonSponge},
        CryptographicSponge,
    },
};
use ark_ff::PrimeField;
use ark_poly::Polynomial;
use ark_serialize::{CanonicalSerialize, Compress};
use ark_std::{test_rng, UniformRand};
use rand_chacha::{
    rand_core::{RngCore, SeedableRng},
    ChaCha20Rng,
};

use core::time::Duration;
use std::{borrow::Borrow, marker::PhantomData, time::Instant};

use ark_poly_commit::{to_bytes, LabeledPolynomial, PolynomialCommitment};

pub use criterion::*;
pub use paste::paste;

/// Measure the time cost of `method` (i.e., commit/open/verify) of a
/// multilinear PCS for all `num_vars` specified in `nv_list`.
/// `rand_poly` is a function that outputs a random multilinear polynomial.
/// `rand_point` is a function that outputs a random point in the domain of polynomial.
pub fn bench_pcs_method<F: PrimeField, P: Polynomial<F>, PCS: PolynomialCommitment<F, P>>(
    c: &mut Criterion,
    nv_list: Vec<usize>,
    msg: &str,
    method: impl Fn(
        &PCS::CommitterKey,
        &PCS::VerifierKey,
        usize,
        fn(usize, &mut ChaCha20Rng) -> P,
        fn(usize, &mut ChaCha20Rng) -> P::Point,
    ) -> Duration,
    rand_poly: fn(usize, &mut ChaCha20Rng) -> P,
    rand_point: fn(usize, &mut ChaCha20Rng) -> P::Point,
) {
    let mut group = c.benchmark_group(msg);
    let rng = &mut ChaCha20Rng::from_rng(test_rng()).unwrap();

    for num_vars in nv_list {
        let pp = PCS::setup(num_vars, Some(num_vars), rng).unwrap();
        let (ck, vk) = PCS::trim(&pp, num_vars, num_vars, None).unwrap();

        group.bench_with_input(
            BenchmarkId::from_parameter(num_vars),
            &num_vars,
            |b, num_vars| {
                b.iter_custom(|i| {
                    let mut time = Duration::from_nanos(0);
                    for _ in 0..i {
                        time += method(&ck, &vk, *num_vars, rand_poly, rand_point);
                    }
                    time
                });
            },
        );
    }

    group.finish();
}

/// Report the time cost of a commitment
pub fn commit<F: PrimeField, P: Polynomial<F>, PCS: PolynomialCommitment<F, P>>(
    ck: &PCS::CommitterKey,
    _vk: &PCS::VerifierKey,
    num_vars: usize,
    rand_poly: fn(usize, &mut ChaCha20Rng) -> P,
    _rand_point: fn(usize, &mut ChaCha20Rng) -> P::Point,
) -> Duration {
    let rng = &mut ChaCha20Rng::from_rng(test_rng()).unwrap();

    let labeled_poly =
        LabeledPolynomial::new("test".to_string(), rand_poly(num_vars, rng), None, None);

    let start = Instant::now();
    let (_, _) = PCS::commit(&ck, [&labeled_poly], Some(rng)).unwrap();
    start.elapsed()
}

/// Report the size of a commitment
pub fn commitment_size<F: PrimeField, P: Polynomial<F>, PCS: PolynomialCommitment<F, P>>(
    num_vars: usize,
    rand_poly: fn(usize, &mut ChaCha20Rng) -> P,
) -> usize {
    let rng = &mut ChaCha20Rng::from_rng(test_rng()).unwrap();

    let pp = PCS::setup(num_vars, Some(num_vars), rng).unwrap();

    let (ck, _) = PCS::trim(&pp, num_vars, num_vars, None).unwrap();

    let labeled_poly =
        LabeledPolynomial::new("test".to_string(), rand_poly(num_vars, rng), None, None);

    let (coms, _) = PCS::commit(&ck, [&labeled_poly], Some(rng)).unwrap();

    coms[0].commitment().serialized_size(Compress::No)
}

/// Report the time cost of an opening
pub fn open<F, P, PCS>(
    ck: &PCS::CommitterKey,
    _vk: &PCS::VerifierKey,
    num_vars: usize,
    rand_poly: fn(usize, &mut ChaCha20Rng) -> P,
    rand_point: fn(usize, &mut ChaCha20Rng) -> P::Point,
) -> Duration
where
    F: PrimeField,
    P: Polynomial<F>,
<<<<<<< HEAD
    PCS: PolynomialCommitment<F, P, PoseidonSponge<F>>,
=======
    PCS: PolynomialCommitment<F, P>,
>>>>>>> 921d8ca3
{
    let rng = &mut ChaCha20Rng::from_rng(test_rng()).unwrap();

    let labeled_poly =
        LabeledPolynomial::new("test".to_string(), rand_poly(num_vars, rng), None, None);

    let (coms, states) = PCS::commit(&ck, [&labeled_poly], Some(rng)).unwrap();
    let point = rand_point(num_vars, rng);

    let start = Instant::now();
    let _ = PCS::open(
        &ck,
        [&labeled_poly],
        &coms,
        &point,
        &mut test_sponge::<F>(),
        &states,
        Some(rng),
    )
    .unwrap();
    start.elapsed()
}

/// Report the size of a proof
pub fn proof_size<F, P, PCS>(num_vars: usize, rand_poly: fn(usize, &mut ChaCha20Rng) -> P) -> usize
where
    F: PrimeField,
    P: Polynomial<F>,
    PCS: PolynomialCommitment<F, P>,
    P::Point: UniformRand,
{
    let rng = &mut ChaCha20Rng::from_rng(test_rng()).unwrap();

    let pp = PCS::setup(num_vars, Some(num_vars), rng).unwrap();

    let (ck, _) = PCS::trim(&pp, num_vars, num_vars, None).unwrap();
    let labeled_poly =
        LabeledPolynomial::new("test".to_string(), rand_poly(num_vars, rng), None, None);

    let (coms, states) = PCS::commit(&ck, [&labeled_poly], Some(rng)).unwrap();
    let point = P::Point::rand(rng);

    let proofs = PCS::open(
        &ck,
        [&labeled_poly],
        &coms,
        &point,
        &mut test_sponge::<F>(),
        &states,
        Some(rng),
    )
    .unwrap();

    let bproof: PCS::BatchProof = vec![proofs].into();

    bproof.serialized_size(Compress::No)
}

/// Report the time cost of a verification
pub fn verify<F, P, PCS>(
    ck: &PCS::CommitterKey,
    vk: &PCS::VerifierKey,
    num_vars: usize,
    rand_poly: fn(usize, &mut ChaCha20Rng) -> P,
    rand_point: fn(usize, &mut ChaCha20Rng) -> P::Point,
) -> Duration
where
    F: PrimeField,
    P: Polynomial<F>,
<<<<<<< HEAD
    PCS: PolynomialCommitment<F, P, PoseidonSponge<F>>,
=======
    PCS: PolynomialCommitment<F, P>,
>>>>>>> 921d8ca3
{
    let rng = &mut ChaCha20Rng::from_rng(test_rng()).unwrap();

    let labeled_poly =
        LabeledPolynomial::new("test".to_string(), rand_poly(num_vars, rng), None, None);

    let (coms, states) = PCS::commit(&ck, [&labeled_poly], Some(rng)).unwrap();
    let point = rand_point(num_vars, rng);
    let claimed_eval = labeled_poly.evaluate(&point);
    let proof = PCS::open(
        &ck,
        [&labeled_poly],
        &coms,
        &point,
        &mut test_sponge::<F>(),
        &states,
        Some(rng),
    )
    .unwrap();

    let start = Instant::now();
    PCS::check(
        &vk,
        &coms,
        &point,
        [claimed_eval],
        &proof,
        &mut test_sponge::<F>(),
        None,
    )
    .unwrap();
    start.elapsed()
}

/*************** Auxiliary functions ***************/

fn test_sponge<F: PrimeField>() -> PoseidonSponge<F> {
    let full_rounds = 8;
    let partial_rounds = 31;
    let alpha = 17;

    let mds = vec![
        vec![F::one(), F::zero(), F::one()],
        vec![F::one(), F::one(), F::zero()],
        vec![F::zero(), F::one(), F::one()],
    ];

    let mut v = Vec::new();
    let mut ark_rng = test_rng();

    for _ in 0..(full_rounds + partial_rounds) {
        let mut res = Vec::new();

        for _ in 0..3 {
            res.push(F::rand(&mut ark_rng));
        }
        v.push(res);
    }
    let config = PoseidonConfig::new(full_rounds, partial_rounds, alpha, mds, v, 2, 1);
    PoseidonSponge::new(&config)
}

#[macro_export]
macro_rules! bench_method {
    ($c:expr, $method:ident, $scheme_type:ty, $rand_poly:ident, $rand_point:ident) => {
        let scheme_type_str = stringify!($scheme_type);
        let bench_name = format!("{} {}", stringify!($method), scheme_type_str);
        bench_pcs_method::<_, _, $scheme_type>(
            $c,
            (MIN_NUM_VARS..MAX_NUM_VARS).step_by(2).collect(),
            &bench_name,
            $method::<_, _, $scheme_type>,
            $rand_poly::<_>,
            $rand_point::<_>,
        );
    };
}

#[macro_export]
macro_rules! bench {
    (
        $scheme_type:ty, $rand_poly:ident, $rand_point:ident
    ) => {
        fn bench_pcs(c: &mut Criterion) {
            bench_method!(c, commit, $scheme_type, $rand_poly, $rand_point);
            bench_method!(c, open, $scheme_type, $rand_poly, $rand_point);
            bench_method!(c, verify, $scheme_type, $rand_poly, $rand_point);
        }

        criterion_group!(benches, bench_pcs);

        paste! {
            criterion_main!(
                benches
            );
        }
    };
}

/**** Auxiliary methods for linear-code-based PCSs ****/

/// Needed for benches and tests.
pub struct LeafIdentityHasher;

impl CRHScheme for LeafIdentityHasher {
    type Input = Vec<u8>;
    type Output = Vec<u8>;
    type Parameters = ();

    fn setup<R: RngCore>(_: &mut R) -> Result<Self::Parameters, ark_crypto_primitives::Error> {
        Ok(())
    }

    fn evaluate<T: Borrow<Self::Input>>(
        _: &Self::Parameters,
        input: T,
    ) -> Result<Self::Output, ark_crypto_primitives::Error> {
        Ok(input.borrow().to_vec().into())
    }
}

/// Needed for benches and tests.
pub struct FieldToBytesColHasher<F, D>
where
    F: PrimeField + CanonicalSerialize,
    D: Digest,
{
    _phantom: PhantomData<(F, D)>,
}

impl<F, D> CRHScheme for FieldToBytesColHasher<F, D>
where
    F: PrimeField + CanonicalSerialize,
    D: Digest,
{
    type Input = Vec<F>;
    type Output = Vec<u8>;
    type Parameters = ();

    fn setup<R: RngCore>(_rng: &mut R) -> Result<Self::Parameters, ark_crypto_primitives::Error> {
        Ok(())
    }

    fn evaluate<T: Borrow<Self::Input>>(
        _parameters: &Self::Parameters,
        input: T,
    ) -> Result<Self::Output, ark_crypto_primitives::Error> {
        let mut dig = D::new();
        dig.update(to_bytes!(input.borrow()).unwrap());
        Ok(dig.finalize().to_vec())
    }
}<|MERGE_RESOLUTION|>--- conflicted
+++ resolved
@@ -113,11 +113,7 @@
 where
     F: PrimeField,
     P: Polynomial<F>,
-<<<<<<< HEAD
-    PCS: PolynomialCommitment<F, P, PoseidonSponge<F>>,
-=======
     PCS: PolynomialCommitment<F, P>,
->>>>>>> 921d8ca3
 {
     let rng = &mut ChaCha20Rng::from_rng(test_rng()).unwrap();
 
@@ -187,11 +183,7 @@
 where
     F: PrimeField,
     P: Polynomial<F>,
-<<<<<<< HEAD
-    PCS: PolynomialCommitment<F, P, PoseidonSponge<F>>,
-=======
     PCS: PolynomialCommitment<F, P>,
->>>>>>> 921d8ca3
 {
     let rng = &mut ChaCha20Rng::from_rng(test_rng()).unwrap();
 
