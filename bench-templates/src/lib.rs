use ark_crypto_primitives::{
    crh::{sha256::digest::Digest, CRHScheme},
    sponge::{
        poseidon::{PoseidonConfig, PoseidonSponge},
        CryptographicSponge,
    },
};
use ark_ff::PrimeField;
use ark_poly::Polynomial;
use ark_serialize::{CanonicalSerialize, Compress};
use ark_std::{test_rng, UniformRand};
use rand_chacha::{
    rand_core::{RngCore, SeedableRng},
    ChaCha20Rng,
};

use core::time::Duration;
use std::{borrow::Borrow, marker::PhantomData, time::Instant};

use ark_poly_commit::{to_bytes, LabeledPolynomial, PolynomialCommitment};

pub use criterion::*;
pub use paste::paste;

/// Measure the time cost of `method` (i.e., commit/open/verify) of a
/// multilinear PCS for all `num_vars` specified in `nv_list`.
/// `rand_poly` is a function that outputs a random multilinear polynomial.
/// `rand_point` is a function that outputs a random point in the domain of polynomial.
pub fn bench_pcs_method<F: PrimeField, P: Polynomial<F>, PCS: PolynomialCommitment<F, P>>(
    c: &mut Criterion,
    nv_list: Vec<usize>,
    msg: &str,
    method: impl Fn(
        &PCS::CommitterKey,
        &PCS::VerifierKey,
        usize,
        fn(usize, &mut ChaCha20Rng) -> P,
        fn(usize, &mut ChaCha20Rng) -> P::Point,
    ) -> Duration,
    rand_poly: fn(usize, &mut ChaCha20Rng) -> P,
    rand_point: fn(usize, &mut ChaCha20Rng) -> P::Point,
) {
    let mut group = c.benchmark_group(msg);
    let rng = &mut ChaCha20Rng::from_rng(test_rng()).unwrap();

    for num_vars in nv_list {
        let pp = PCS::setup(num_vars, Some(num_vars), rng).unwrap();
        let (ck, vk) = PCS::trim(&pp, num_vars, num_vars, None).unwrap();

        group.bench_with_input(
            BenchmarkId::from_parameter(num_vars),
            &num_vars,
            |b, num_vars| {
                b.iter_custom(|i| {
                    let mut time = Duration::from_nanos(0);
                    for _ in 0..i {
                        time += method(&ck, &vk, *num_vars, rand_poly, rand_point);
                    }
                    time
                });
            },
        );
    }

    group.finish();
}

/// Report the time cost of a commitment
pub fn commit<F: PrimeField, P: Polynomial<F>, PCS: PolynomialCommitment<F, P>>(
    ck: &PCS::CommitterKey,
    _vk: &PCS::VerifierKey,
    num_vars: usize,
    rand_poly: fn(usize, &mut ChaCha20Rng) -> P,
    _rand_point: fn(usize, &mut ChaCha20Rng) -> P::Point,
) -> Duration {
    let rng = &mut ChaCha20Rng::from_rng(test_rng()).unwrap();

    let labeled_poly =
        LabeledPolynomial::new("test".to_string(), rand_poly(num_vars, rng), None, None);

    let start = Instant::now();
    let (_, _) = PCS::commit(&ck, [&labeled_poly], Some(rng)).unwrap();
    start.elapsed()
}

/// Report the size of a commitment
pub fn commitment_size<F: PrimeField, P: Polynomial<F>, PCS: PolynomialCommitment<F, P>>(
    num_vars: usize,
    rand_poly: fn(usize, &mut ChaCha20Rng) -> P,
) -> usize {
    let rng = &mut ChaCha20Rng::from_rng(test_rng()).unwrap();

    let pp = PCS::setup(num_vars, Some(num_vars), rng).unwrap();

    let (ck, _) = PCS::trim(&pp, num_vars, num_vars, None).unwrap();

    let labeled_poly =
        LabeledPolynomial::new("test".to_string(), rand_poly(num_vars, rng), None, None);

    let (coms, _) = PCS::commit(&ck, [&labeled_poly], Some(rng)).unwrap();

    coms[0].commitment().serialized_size(Compress::No)
}

/// Report the time cost of an opening
pub fn open<F, P, PCS>(
    ck: &PCS::CommitterKey,
    _vk: &PCS::VerifierKey,
    num_vars: usize,
    rand_poly: fn(usize, &mut ChaCha20Rng) -> P,
    rand_point: fn(usize, &mut ChaCha20Rng) -> P::Point,
) -> Duration
where
    F: PrimeField,
    P: Polynomial<F>,
<<<<<<< HEAD
    PCS: PolynomialCommitment<F, P, PoseidonSponge<F>>,
=======
    PCS: PolynomialCommitment<F, P>,
>>>>>>> 52391624
{
    let rng = &mut ChaCha20Rng::from_rng(test_rng()).unwrap();

    let labeled_poly =
        LabeledPolynomial::new("test".to_string(), rand_poly(num_vars, rng), None, None);

    let (coms, states) = PCS::commit(&ck, [&labeled_poly], Some(rng)).unwrap();
    let point = rand_point(num_vars, rng);

    let start = Instant::now();
    let _ = PCS::open(
        &ck,
        [&labeled_poly],
        &coms,
        &point,
        &mut test_sponge::<F>(),
        &states,
        Some(rng),
    )
    .unwrap();
    start.elapsed()
}

/// Report the size of a proof
pub fn proof_size<F, P, PCS>(num_vars: usize, rand_poly: fn(usize, &mut ChaCha20Rng) -> P) -> usize
where
    F: PrimeField,
    P: Polynomial<F>,
    PCS: PolynomialCommitment<F, P>,
    P::Point: UniformRand,
{
    let rng = &mut ChaCha20Rng::from_rng(test_rng()).unwrap();

    let pp = PCS::setup(num_vars, Some(num_vars), rng).unwrap();

    let (ck, _) = PCS::trim(&pp, num_vars, num_vars, None).unwrap();
    let labeled_poly =
        LabeledPolynomial::new("test".to_string(), rand_poly(num_vars, rng), None, None);

    let (coms, states) = PCS::commit(&ck, [&labeled_poly], Some(rng)).unwrap();
    let point = P::Point::rand(rng);

    let proofs = PCS::open(
        &ck,
        [&labeled_poly],
        &coms,
        &point,
        &mut test_sponge::<F>(),
        &states,
        Some(rng),
    )
    .unwrap();

    let bproof: PCS::BatchProof = vec![proofs].into();

    bproof.serialized_size(Compress::No)
}

/// Report the time cost of a verification
pub fn verify<F, P, PCS>(
    ck: &PCS::CommitterKey,
    vk: &PCS::VerifierKey,
    num_vars: usize,
    rand_poly: fn(usize, &mut ChaCha20Rng) -> P,
    rand_point: fn(usize, &mut ChaCha20Rng) -> P::Point,
) -> Duration
where
    F: PrimeField,
    P: Polynomial<F>,
<<<<<<< HEAD
    PCS: PolynomialCommitment<F, P, PoseidonSponge<F>>,
=======
    PCS: PolynomialCommitment<F, P>,
>>>>>>> 52391624
{
    let rng = &mut ChaCha20Rng::from_rng(test_rng()).unwrap();

    let labeled_poly =
        LabeledPolynomial::new("test".to_string(), rand_poly(num_vars, rng), None, None);

    let (coms, states) = PCS::commit(&ck, [&labeled_poly], Some(rng)).unwrap();
    let point = rand_point(num_vars, rng);
<<<<<<< HEAD

=======
>>>>>>> 52391624
    let claimed_eval = labeled_poly.evaluate(&point);
    let proof = PCS::open(
        &ck,
        [&labeled_poly],
        &coms,
        &point,
        &mut test_sponge::<F>(),
        &states,
        Some(rng),
    )
    .unwrap();

    let start = Instant::now();
    PCS::check(
        &vk,
        &coms,
        &point,
        [claimed_eval],
        &proof,
        &mut test_sponge::<F>(),
        None,
    )
    .unwrap();
    start.elapsed()
}

/*************** Auxiliary functions ***************/

fn test_sponge<F: PrimeField>() -> PoseidonSponge<F> {
    let full_rounds = 8;
    let partial_rounds = 31;
    let alpha = 17;

    let mds = vec![
        vec![F::one(), F::zero(), F::one()],
        vec![F::one(), F::one(), F::zero()],
        vec![F::zero(), F::one(), F::one()],
    ];

    let mut v = Vec::new();
    let mut ark_rng = test_rng();

    for _ in 0..(full_rounds + partial_rounds) {
        let mut res = Vec::new();

        for _ in 0..3 {
            res.push(F::rand(&mut ark_rng));
        }
        v.push(res);
    }
    let config = PoseidonConfig::new(full_rounds, partial_rounds, alpha, mds, v, 2, 1);
    PoseidonSponge::new(&config)
}

#[macro_export]
macro_rules! bench_method {
    ($c:expr, $method:ident, $scheme_type:ty, $rand_poly:ident, $rand_point:ident) => {
        let scheme_type_str = stringify!($scheme_type);
        let bench_name = format!("{} {}", stringify!($method), scheme_type_str);
        bench_pcs_method::<_, _, $scheme_type>(
            $c,
            (MIN_NUM_VARS..MAX_NUM_VARS).step_by(2).collect(),
            &bench_name,
            $method::<_, _, $scheme_type>,
            $rand_poly::<_>,
            $rand_point::<_>,
        );
    };
}

#[macro_export]
macro_rules! bench {
    (
        $scheme_type:ty, $rand_poly:ident, $rand_point:ident
    ) => {
        fn bench_pcs(c: &mut Criterion) {
            bench_method!(c, commit, $scheme_type, $rand_poly, $rand_point);
            bench_method!(c, open, $scheme_type, $rand_poly, $rand_point);
            bench_method!(c, verify, $scheme_type, $rand_poly, $rand_point);
        }

        criterion_group!(benches, bench_pcs);

        paste! {
            criterion_main!(
                benches
            );
        }
    };
}

/**** Auxiliary methods for linear-code-based PCSs ****/

/// Needed for benches and tests.
pub struct LeafIdentityHasher;

impl CRHScheme for LeafIdentityHasher {
    type Input = Vec<u8>;
    type Output = Vec<u8>;
    type Parameters = ();

    fn setup<R: RngCore>(_: &mut R) -> Result<Self::Parameters, ark_crypto_primitives::Error> {
        Ok(())
    }

    fn evaluate<T: Borrow<Self::Input>>(
        _: &Self::Parameters,
        input: T,
    ) -> Result<Self::Output, ark_crypto_primitives::Error> {
        Ok(input.borrow().to_vec().into())
    }
}

/// Needed for benches and tests.
pub struct FieldToBytesColHasher<F, D>
where
    F: PrimeField + CanonicalSerialize,
    D: Digest,
{
    _phantom: PhantomData<(F, D)>,
}

impl<F, D> CRHScheme for FieldToBytesColHasher<F, D>
where
    F: PrimeField + CanonicalSerialize,
    D: Digest,
{
    type Input = Vec<F>;
    type Output = Vec<u8>;
    type Parameters = ();

    fn setup<R: RngCore>(_rng: &mut R) -> Result<Self::Parameters, ark_crypto_primitives::Error> {
        Ok(())
    }

    fn evaluate<T: Borrow<Self::Input>>(
        _parameters: &Self::Parameters,
        input: T,
    ) -> Result<Self::Output, ark_crypto_primitives::Error> {
        let mut dig = D::new();
        dig.update(to_bytes!(input.borrow()).unwrap());
        Ok(dig.finalize().to_vec())
    }
}<|MERGE_RESOLUTION|>--- conflicted
+++ resolved
@@ -113,11 +113,7 @@
 where
     F: PrimeField,
     P: Polynomial<F>,
-<<<<<<< HEAD
-    PCS: PolynomialCommitment<F, P, PoseidonSponge<F>>,
-=======
     PCS: PolynomialCommitment<F, P>,
->>>>>>> 52391624
 {
     let rng = &mut ChaCha20Rng::from_rng(test_rng()).unwrap();
 
@@ -187,11 +183,7 @@
 where
     F: PrimeField,
     P: Polynomial<F>,
-<<<<<<< HEAD
-    PCS: PolynomialCommitment<F, P, PoseidonSponge<F>>,
-=======
     PCS: PolynomialCommitment<F, P>,
->>>>>>> 52391624
 {
     let rng = &mut ChaCha20Rng::from_rng(test_rng()).unwrap();
 
@@ -200,10 +192,6 @@
 
     let (coms, states) = PCS::commit(&ck, [&labeled_poly], Some(rng)).unwrap();
     let point = rand_point(num_vars, rng);
-<<<<<<< HEAD
-
-=======
->>>>>>> 52391624
     let claimed_eval = labeled_poly.evaluate(&point);
     let proof = PCS::open(
         &ck,
