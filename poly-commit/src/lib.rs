#![cfg_attr(not(feature = "std"), no_std)]
//! A crate for polynomial commitment schemes.
#![deny(unused_import_braces, unused_qualifications, trivial_casts)]
#![deny(trivial_numeric_casts, variant_size_differences)]
#![deny(stable_features, unreachable_pub, non_shorthand_field_patterns)]
#![deny(unused_attributes, unused_mut)]
#![deny(missing_docs)]
#![deny(unused_imports)]
#![deny(renamed_and_removed_lints, stable_features, unused_allocation)]
#![deny(unused_comparisons, bare_trait_objects, unused_must_use)]
#![forbid(unsafe_code)]
#![doc = include_str!("../../README.md")]

#[allow(unused)]
#[macro_use]
extern crate derivative;
#[macro_use]
extern crate ark_std;

use ark_ff::{Field, PrimeField};
pub use ark_poly::{DenseUVPolynomial, Polynomial};
use ark_std::{
    collections::{BTreeMap, BTreeSet},
    fmt::Debug,
    hash::Hash,
    iter::FromIterator,
    rand::RngCore,
};
#[cfg(not(feature = "std"))]
use ark_std::{
    string::{String, ToString},
    vec::Vec,
};

/// Data structures used by a polynomial commitment scheme.
pub mod data_structures;
pub use data_structures::*;

/// Useful functions
pub(crate) mod utils;

/// R1CS constraints for polynomial constraints.
#[cfg(feature = "r1cs")]
mod constraints;
#[cfg(feature = "r1cs")]
pub use constraints::*;

/// Errors pertaining to query sets.
pub mod error;
use ark_serialize::{CanonicalDeserialize, CanonicalSerialize};
pub use error::*;

/// Univariate and multivariate polynomial commitment schemes
/// which (optionally) enable hiding commitments by following
/// the approach outlined in [[CHMMVW20, "Marlin"]][marlin].
///
/// [marlin]: https://eprint.iacr.org/2019/1047
pub mod marlin;

/// A random number generator that bypasses some limitations of the Rust borrow
/// checker.
pub mod optional_rng;

#[cfg(not(feature = "std"))]
macro_rules! eprintln {
    () => {};
    ($($arg: tt)*) => {};
}
#[cfg(all(test, not(feature = "std")))]
macro_rules! println {
    () => {};
    ($($arg: tt)*) => {};
}
/// The core [[KZG10]][kzg] construction.
///
/// [kzg]: http://cacr.uwaterloo.ca/techreports/2010/cacr2010-10.pdf
pub mod kzg10;

/// Polynomial commitment scheme from [[KZG10]][kzg] that enforces
/// strict degree bounds and (optionally) enables hiding commitments by
/// following the approach outlined in [[CHMMVW20, "Marlin"]][marlin].
///
/// [kzg]: http://cacr.uwaterloo.ca/techreports/2010/cacr2010-10.pdf
/// [marlin]: https://eprint.iacr.org/2019/1047
pub use marlin::marlin_pc;

/// Polynomial commitment scheme based on the construction in [[KZG10]][kzg],
/// modified to obtain batching and to enforce strict
/// degree bounds by following the approach outlined in [[MBKM19,
/// “Sonic”]][sonic] (more precisely, via the variant in
/// [[Gabizon19, “AuroraLight”]][al] that avoids negative G1 powers).
///
/// [kzg]: http://cacr.uwaterloo.ca/techreports/2010/cacr2010-10.pdf
/// [sonic]: https://eprint.iacr.org/2019/099
/// [al]: https://eprint.iacr.org/2019/601
/// [marlin]: https://eprint.iacr.org/2019/1047
pub mod sonic_pc;

/// A polynomial commitment scheme based on the hardness of the
/// discrete logarithm problem in prime-order groups.
/// The construction is detailed in [[BCMS20]][pcdas].
///
/// [pcdas]: https://eprint.iacr.org/2020/499
pub mod ipa_pc;

/// A multilinear polynomial commitment scheme that converts n-variate multilinear polynomial into
/// n quotient UV polynomial. This scheme is based on hardness of the discrete logarithm
/// in prime-order groups. Construction is detailed in [[XZZPD19]][xzzpd19] and [[ZGKPP18]][zgkpp18]
///
/// [xzzpd19]: https://eprint.iacr.org/2019/317
/// [zgkpp]: https://ieeexplore.ieee.org/document/8418645
pub mod multilinear_pc;

use ark_crypto_primitives::sponge::{CryptographicSponge, FieldElementSize};
/// Multivariate polynomial commitment based on the construction in
/// [[PST13]][pst] with batching and (optional) hiding property inspired
/// by the univariate scheme in [[CHMMVW20, "Marlin"]][marlin]
///
/// [pst]: https://eprint.iacr.org/2011/587.pdf
/// [marlin]: https://eprint.iacr.org/2019/1047
pub use marlin::marlin_pst13_pc;

/// Streaming polynomial commitment based on the construction in
/// [[BCHO22, "Gemini"]][gemini] with batching techniques inspired
/// by [[BDFG20]][bdfg].
///
/// [gemini]:
/// [bdfg]: https://eprint.iacr.org/2020/081.pdf
pub mod streaming_kzg;

<<<<<<< HEAD
/// Schemes based on the Ligero construction in [[Ligero]][ligero].
///
/// [ligero]: https://eprint.iacr.org/2022/1608
/// [brakedown]: https://eprint.iacr.org/2021/1043.pdf
pub mod linear_codes;

=======
/// Scheme based on the Ligero construction in [[Ligero]][ligero].
///
/// [ligero]: https://eprint.iacr.org/2022/1608
pub mod linear_codes;

/// A polynomial commitment scheme based on the hardness of the
/// discrete logarithm problem in prime-order groups. This is a
/// Fiat-Shamired version of the PCS described in the Hyrax paper
/// [[WTsTW17]][hyrax], with the difference that, unlike in the
/// cited reference, the evaluation of the polynomial at the point
/// of interest is indeed revealed to the verifier at the end.
///
/// [hyrax]: https://eprint.iacr.org/2017/1132.pdf
pub mod hyrax;

>>>>>>> 921d8ca3
/// `QuerySet` is the set of queries that are to be made to a set of labeled polynomials/equations
/// `p` that have previously been committed to. Each element of a `QuerySet` is a pair of
/// `(label, (point_label, point))`, where `label` is the label of a polynomial in `p`,
/// `point_label` is the label for the point (e.g., "beta"), and  and `point` is the location
/// that `p[label]` is to be queried at.
pub type QuerySet<T> = BTreeSet<(String, (String, T))>;

/// `Evaluations` is the result of querying a set of labeled polynomials or equations
/// `p` at a `QuerySet` `Q`. It maps each element of `Q` to the resulting evaluation.
/// That is, if `(label, query)` is an element of `Q`, then `evaluation.get((label, query))`
/// should equal `p[label].evaluate(query)`.
pub type Evaluations<T, F> = BTreeMap<(String, T), F>;

/// Describes the interface for a polynomial commitment scheme that allows
/// a sender to commit to multiple polynomials and later provide a succinct proof
/// of evaluation for the corresponding commitments at a query set `Q`, while
/// enforcing per-polynomial degree bounds.
pub trait PolynomialCommitment<F: PrimeField, P: Polynomial<F>>: Sized {
    /// The universal parameters for the commitment scheme. These are "trimmed"
    /// down to `Self::CommitterKey` and `Self::VerifierKey` by `Self::trim`.
    type UniversalParams: PCUniversalParams;
    /// The committer key for the scheme; used to commit to a polynomial and then
    /// open the commitment to produce an evaluation proof.
    type CommitterKey: PCCommitterKey;
    /// The verifier key for the scheme; used to check an evaluation proof.
    type VerifierKey: PCVerifierKey;
    /// The commitment to a polynomial.
    type Commitment: PCCommitment + Default;
    /// Auxiliary state of the commitment, output by the `commit` phase.
    /// It contains information that can be reused by the committer
    /// during the `open` phase, such as the commitment randomness.
    /// Not to be shared with the verifier.
    type CommitmentState: PCCommitmentState;
    /// The evaluation proof for a single point.
    type Proof: Clone;
    /// The evaluation proof for a query set.
    type BatchProof: Clone
        + From<Vec<Self::Proof>>
        + Into<Vec<Self::Proof>>
        + CanonicalSerialize
        + CanonicalDeserialize;
    /// The error type for the scheme.
    type Error: ark_std::error::Error + From<Error>;

    /// Constructs public parameters when given as input the maximum degree `degree`
    /// for the polynomial commitment scheme. `num_vars` specifies the number of
    /// variables for multivariate setup
    fn setup<R: RngCore>(
        max_degree: usize,
        num_vars: Option<usize>,
        rng: &mut R,
    ) -> Result<Self::UniversalParams, Self::Error>;

    /// Specializes the public parameters for polynomials up to the given `supported_degree`
    /// and for enforcing degree bounds in the range `1..=supported_degree`.
    fn trim(
        pp: &Self::UniversalParams,
        supported_degree: usize,
        supported_hiding_bound: usize,
        enforced_degree_bounds: Option<&[usize]>,
    ) -> Result<(Self::CommitterKey, Self::VerifierKey), Self::Error>;

    /// Outputs a list of commitments to `polynomials`. If `polynomials[i].is_hiding()`,
    /// then the `i`-th commitment is hiding up to `polynomials.hiding_bound()` queries.
    /// `rng` should not be `None` if `polynomials[i].is_hiding() == true` for any `i`.
    ///
    /// If for some `i`, `polynomials[i].is_hiding() == false`, then the
    /// corresponding randomness is `Self::Randomness::empty()`.
    ///
    /// If for some `i`, `polynomials[i].degree_bound().is_some()`, then that
    /// polynomial will have the corresponding degree bound enforced.
    fn commit<'a>(
        ck: &Self::CommitterKey,
        polynomials: impl IntoIterator<Item = &'a LabeledPolynomial<F, P>>,
        rng: Option<&mut dyn RngCore>,
    ) -> Result<
        (
            Vec<LabeledCommitment<Self::Commitment>>,
            Vec<Self::CommitmentState>,
        ),
        Self::Error,
    >
    where
        P: 'a;

    /// open but with individual challenges
    fn open<'a>(
        ck: &Self::CommitterKey,
        labeled_polynomials: impl IntoIterator<Item = &'a LabeledPolynomial<F, P>>,
        commitments: impl IntoIterator<Item = &'a LabeledCommitment<Self::Commitment>>,
        point: &'a P::Point,
        sponge: &mut impl CryptographicSponge,
        states: impl IntoIterator<Item = &'a Self::CommitmentState>,
        rng: Option<&mut dyn RngCore>,
    ) -> Result<Self::Proof, Self::Error>
    where
        P: 'a,
        Self::CommitmentState: 'a,
        Self::Commitment: 'a;

    /// check but with individual challenges
    fn check<'a>(
        vk: &Self::VerifierKey,
        commitments: impl IntoIterator<Item = &'a LabeledCommitment<Self::Commitment>>,
        point: &'a P::Point,
        values: impl IntoIterator<Item = F>,
        proof: &Self::Proof,
        sponge: &mut impl CryptographicSponge,
        rng: Option<&mut dyn RngCore>,
    ) -> Result<bool, Self::Error>
    where
        Self::Commitment: 'a;

    /// Open several polynomials at one or more points each (possibly different
    /// for each polynomial). Each entry in the in the query set of points
    /// contains the label of the polynomial which should be queried at that
    /// point.
    ///
    /// Behaviour is undefined if `query_set` contains the entries with the
    /// same point label but different actual points.
    ///
    /// The opening challenges are independent for each batch of polynomials.
    fn batch_open<'a>(
        ck: &Self::CommitterKey,
        labeled_polynomials: impl IntoIterator<Item = &'a LabeledPolynomial<F, P>>,
        commitments: impl IntoIterator<Item = &'a LabeledCommitment<Self::Commitment>>,
        query_set: &QuerySet<P::Point>,
        sponge: &mut impl CryptographicSponge,
        states: impl IntoIterator<Item = &'a Self::CommitmentState>,
        rng: Option<&mut dyn RngCore>,
    ) -> Result<Self::BatchProof, Self::Error>
    where
        P: 'a,
        Self::CommitmentState: 'a,
        Self::Commitment: 'a,
    {
        // The default implementation achieves proceeds by rearranging the queries in
        // order to gather (i.e. batch) all polynomials that should be queried at
        // the same point, then opening their commitments simultaneously with a
        // single call to `open` (per point)
        let rng = &mut optional_rng::OptionalRng(rng);
        let poly_st_comm: BTreeMap<_, _> = labeled_polynomials
            .into_iter()
            .zip(states)
            .zip(commitments.into_iter())
            .map(|((poly, st), comm)| (poly.label(), (poly, st, comm)))
            .collect();

        let open_time = start_timer!(|| format!(
            "Opening {} polynomials at query set of size {}",
            poly_st_comm.len(),
            query_set.len(),
        ));

        let mut query_to_labels_map = BTreeMap::new();

        // `label` is the label of the polynomial the query refers to
        // `point_label` is the label of the point being queried
        // `point` is the actual point
        for (label, (point_label, point)) in query_set.iter() {
            // For each point label in `query_set`, we define an entry in
            // `query_to_labels_map` containing a pair whose first element is
            // the actual point and the second one is the set of labels of the
            // polynomials being queried at that point
            let labels = query_to_labels_map
                .entry(point_label)
                .or_insert((point, BTreeSet::new()));
            labels.1.insert(label);
        }

        let mut proofs = Vec::new();
        for (_point_label, (point, labels)) in query_to_labels_map.into_iter() {
            let mut query_polys: Vec<&'a LabeledPolynomial<_, _>> = Vec::new();
            let mut query_states: Vec<&'a Self::CommitmentState> = Vec::new();
            let mut query_comms: Vec<&'a LabeledCommitment<Self::Commitment>> = Vec::new();

            // Constructing matching vectors with the polynomial, commitment
            // randomness and actual commitment for each polynomial being
            // queried at `point`
            for label in labels {
                let (polynomial, state, comm) =
                    poly_st_comm.get(label).ok_or(Error::MissingPolynomial {
                        label: label.to_string(),
                    })?;

                query_polys.push(polynomial);
                query_states.push(state);
                query_comms.push(comm);
            }

            let proof_time = start_timer!(|| "Creating proof");

            // Simultaneously opening the commitments of all polynomials that
            // refer to the the current point using the plain `open` function
            let proof = Self::open(
                ck,
                query_polys,
                query_comms,
                &point,
                sponge,
                query_states,
                Some(rng),
            )?;

            end_timer!(proof_time);

            proofs.push(proof);
        }
        end_timer!(open_time);

        Ok(proofs.into())
    }

    /// Verify opening proofs for several polynomials at one or more points
    /// each (possibly different for each polynomial). Each entry in
    /// the query set of points contains the label of the polynomial which
    /// was queried at that point.
    ///
    /// Behaviour is undefined if `query_set` contains the entries with the
    /// same point label but different points.
    ///
    /// Behaviour is also undefined if proofs are not ordered the same way as
    /// queries in `query_to_labels_map` (this is the outcome of calling
    /// `batch_open` for the same commitment list and query set).H
    ///
    /// The opening challenges are independent for each batch of polynomials.
    fn batch_check<'a, R: RngCore>(
        vk: &Self::VerifierKey,
        commitments: impl IntoIterator<Item = &'a LabeledCommitment<Self::Commitment>>,
        query_set: &QuerySet<P::Point>,
        evaluations: &Evaluations<P::Point, F>,
        proof: &Self::BatchProof,
        sponge: &mut impl CryptographicSponge,
        rng: &mut R,
    ) -> Result<bool, Self::Error>
    where
        Self::Commitment: 'a,
    {
        // The default implementation proceeds by rearranging the queries in
        // order to gather (i.e. batch) the proofs of all polynomials that should
        // have been opened at the same point, then verifying those proofs
        // simultaneously with a single call to `check` (per point).
        let commitments: BTreeMap<_, _> = commitments.into_iter().map(|c| (c.label(), c)).collect();
        let mut query_to_labels_map = BTreeMap::new();

        // `label` is the label of the polynomial the query refers to
        // `point_label` is the label of the point being queried
        // `point` is the actual point
        for (label, (point_label, point)) in query_set.iter() {
            // For each point label in `query_set`, we define an entry in
            // `query_to_labels_map` containing a pair whose first element is
            // the actual point and the second one is the set of labels of the
            // polynomials being queried at that point
            let labels = query_to_labels_map
                .entry(point_label)
                .or_insert((point, BTreeSet::new()));
            labels.1.insert(label);
        }

        // Implicit assumption: proofs are ordered in same manner as queries in
        // `query_to_labels_map`.
        let proofs: Vec<_> = proof.clone().into();
        assert_eq!(proofs.len(), query_to_labels_map.len());

        let mut result = true;
        for ((_point_label, (point, labels)), proof) in query_to_labels_map.into_iter().zip(proofs)
        {
            // Constructing matching vectors with the commitment and claimed
            // value of each polynomial being queried at `point`
            let mut comms: Vec<&'_ LabeledCommitment<_>> = Vec::new();
            let mut values = Vec::new();
            for label in labels.into_iter() {
                let commitment = commitments.get(label).ok_or(Error::MissingPolynomial {
                    label: label.to_string(),
                })?;

                let v_i = evaluations.get(&(label.clone(), point.clone())).ok_or(
                    Error::MissingEvaluation {
                        label: label.to_string(),
                    },
                )?;

                comms.push(commitment);
                values.push(*v_i);
            }

            let proof_time = start_timer!(|| "Checking per-query proof");

            // Verify all proofs referring to the current point simultaneously
            // with a single call to `check`
            result &= Self::check(vk, comms, &point, values, &proof, sponge, Some(rng))?;
            end_timer!(proof_time);
        }
        Ok(result)
    }

    /// Open commitments to all polynomials involved in a number of linear
    /// combinations (LC) simultaneously.
    fn open_combinations<'a>(
        ck: &Self::CommitterKey,
        linear_combinations: impl IntoIterator<Item = &'a LinearCombination<F>>,
        polynomials: impl IntoIterator<Item = &'a LabeledPolynomial<F, P>>,
        commitments: impl IntoIterator<Item = &'a LabeledCommitment<Self::Commitment>>,
        query_set: &QuerySet<P::Point>,
        sponge: &mut impl CryptographicSponge,
        states: impl IntoIterator<Item = &'a Self::CommitmentState>,
        rng: Option<&mut dyn RngCore>,
    ) -> Result<BatchLCProof<F, Self::BatchProof>, Self::Error>
    where
        Self::CommitmentState: 'a,
        Self::Commitment: 'a,
        P: 'a,
    {
        // The default implementation proceeds by batch-opening all polynomials
        // appearing in those LC that are queried at the same point.
        let linear_combinations: Vec<_> = linear_combinations.into_iter().collect();
        let polynomials: Vec<_> = polynomials.into_iter().collect();

        // Rearrange the information about queries on linear combinations into
        // information about queries on individual polynomials.
        let poly_query_set =
            lc_query_set_to_poly_query_set(linear_combinations.iter().copied(), query_set);
        let poly_evals = evaluate_query_set(polynomials.iter().copied(), &poly_query_set);

        // Batch-open all polynomials that refer to each individual point in `query_set`
        let proof = Self::batch_open(
            ck,
            polynomials,
            commitments,
            &poly_query_set,
            sponge,
            states,
            rng,
        )?;
        Ok(BatchLCProof {
            proof,
            evals: Some(poly_evals.values().copied().collect()),
        })
    }

    /// Verify opening proofs for all polynomials involved in a number of
    /// linear combinations (LC) simultaneously.
    fn check_combinations<'a, R: RngCore>(
        vk: &Self::VerifierKey,
        linear_combinations: impl IntoIterator<Item = &'a LinearCombination<F>>,
        commitments: impl IntoIterator<Item = &'a LabeledCommitment<Self::Commitment>>,
        eqn_query_set: &QuerySet<P::Point>,
        eqn_evaluations: &Evaluations<P::Point, F>,
        proof: &BatchLCProof<F, Self::BatchProof>,
        sponge: &mut impl CryptographicSponge,
        rng: &mut R,
    ) -> Result<bool, Self::Error>
    where
        Self::Commitment: 'a,
    {
        // The default implementation does this by batch-checking each
        // batch-opening proof of polynomials appearing in those LC that were
        // queried at the same point, then computing the evaluations of each LC
        // using the proved polynomial evaluations.
        let BatchLCProof { proof, evals } = proof;
        let lc_s = BTreeMap::from_iter(linear_combinations.into_iter().map(|lc| (lc.label(), lc)));

        // Rearrange the information about queries on linear combinations into
        // information about queries on individual polynomials.
        let poly_query_set = lc_query_set_to_poly_query_set(lc_s.values().copied(), eqn_query_set);
        let sorted_by_poly_and_query_label: BTreeSet<_> = poly_query_set
            .clone()
            .into_iter()
            .map(|(poly_label, v)| ((poly_label.clone(), v.1), v.0))
            .collect();

        let poly_evals = Evaluations::from_iter(
            sorted_by_poly_and_query_label
                .into_iter()
                .zip(evals.clone().unwrap())
                .map(|(((poly_label, point), _query_label), eval)| ((poly_label, point), eval)),
        );

        for &(ref lc_label, (_, ref point)) in eqn_query_set {
            if let Some(lc) = lc_s.get(lc_label) {
                let claimed_rhs = *eqn_evaluations
                    .get(&(lc_label.clone(), point.clone()))
                    .ok_or(Error::MissingEvaluation {
                        label: lc_label.to_string(),
                    })?;

                let mut actual_rhs = F::zero();

                // Compute the value of the linear combination by adding the
                // claimed value for each polynomial in it (to be proved later)
                // scaled by the corresponding coefficient.
                for (coeff, label) in lc.iter() {
                    let eval = match label {
                        LCTerm::One => F::one(),
                        LCTerm::PolyLabel(l) => *poly_evals
                            .get(&(l.clone().into(), point.clone()))
                            .ok_or(Error::MissingEvaluation {
                                label: format!("{}-{:?}", l.clone(), point.clone()),
                            })?,
                    };

                    actual_rhs += &(*coeff * eval);
                }

                // Checking the computed evaluation matches the claimed one
                if claimed_rhs != actual_rhs {
                    eprintln!("Claimed evaluation of {} is incorrect", lc.label());
                    return Ok(false);
                }
            }
        }

        // Verify the claimed evaluation for each polynomial appearing in the
        // linear combinations, batched by point
        let pc_result = Self::batch_check(
            vk,
            commitments,
            &poly_query_set,
            &poly_evals,
            proof,
            sponge,
            rng,
        )?;
        if !pc_result {
            eprintln!("Evaluation proofs failed to verify");
            return Ok(false);
        }

        Ok(true)
    }
}

/// The size of opening challenges in bits.
pub const CHALLENGE_SIZE: FieldElementSize = FieldElementSize::Truncated(128);

/// Evaluate the given polynomials at `query_set`.
pub fn evaluate_query_set<'a, F, P, T>(
    polys: impl IntoIterator<Item = &'a LabeledPolynomial<F, P>>,
    query_set: &QuerySet<T>,
) -> Evaluations<T, F>
where
    F: Field,
    P: 'a + Polynomial<F, Point = T>,
    T: Clone + Debug + Hash + Ord + Sync,
{
    let polys = BTreeMap::from_iter(polys.into_iter().map(|p| (p.label(), p)));
    let mut evaluations = Evaluations::new();
    for (label, (_, point)) in query_set {
        let poly = polys
            .get(label)
            .expect("polynomial in evaluated lc is not found");
        let eval = poly.evaluate(&point);
        evaluations.insert((label.clone(), point.clone()), eval);
    }
    evaluations
}

// Separate the information about queries on linear combinations into
// information about queries on individual polynomials.
//
// For instance, if `linear_combinations` is
// [
//  ("average", 1/2 * pol_1 + 1/2 * pol_2),
//  ("weighted", 1/2 * pol_1 + 1/2 * pol_3)
// ]
// and `query_set` is
// [
//  ("average", ("three", 3))
//  ("weighted", ("three", 3))
// ],
// then the output is
// {
//  ("pol_1", ("three", 3)),
//  ("pol_2", ("three", 3)),
//  ("pol_3", ("three", 3)),
// }
fn lc_query_set_to_poly_query_set<'a, F: Field, T: Clone + Ord>(
    linear_combinations: impl IntoIterator<Item = &'a LinearCombination<F>>,
    query_set: &QuerySet<T>,
) -> QuerySet<T> {
    let mut poly_query_set = QuerySet::<T>::new();
    let lc_s = linear_combinations.into_iter().map(|lc| (lc.label(), lc));
    let linear_combinations = BTreeMap::from_iter(lc_s);
    for (lc_label, (point_label, point)) in query_set {
        if let Some(lc) = linear_combinations.get(lc_label) {
            for (_, poly_label) in lc.iter().filter(|(_, l)| !l.is_one()) {
                if let LCTerm::PolyLabel(l) = poly_label {
                    poly_query_set.insert((l.into(), (point_label.clone(), point.clone())));
                }
            }
        }
    }
    poly_query_set
}

#[cfg(test)]
pub mod tests {
    #![allow(missing_docs)]
    use crate::*;
    use ark_crypto_primitives::sponge::poseidon::{PoseidonConfig, PoseidonSponge};
    use ark_std::rand::{
        distributions::{Distribution, Uniform},
        Rng, SeedableRng,
    };
    use ark_std::test_rng;
    use rand_chacha::ChaCha20Rng;

    struct TestInfo<F: PrimeField, P: Polynomial<F>, S: CryptographicSponge> {
        num_iters: usize,
        max_degree: Option<usize>,
        supported_degree: Option<usize>,
        num_vars: Option<usize>,
        num_polynomials: usize,
        enforce_degree_bounds: bool,
        max_num_queries: usize,
        num_equations: Option<usize>,
        rand_poly: fn(usize, Option<usize>, &mut ChaCha20Rng) -> P,
        rand_point: fn(Option<usize>, &mut ChaCha20Rng) -> P::Point,
        sponge: fn() -> S,
    }

    pub fn bad_degree_bound_test<F, P, PC, S>(
        rand_poly: fn(usize, Option<usize>, &mut ChaCha20Rng) -> P,
        rand_point: fn(Option<usize>, &mut ChaCha20Rng) -> P::Point,
        sponge: fn() -> S,
    ) -> Result<(), PC::Error>
    where
        F: PrimeField,
        P: Polynomial<F>,
        PC: PolynomialCommitment<F, P>,
        S: CryptographicSponge,
    {
        let sponge = sponge();

        let rng = &mut ChaCha20Rng::from_rng(test_rng()).unwrap();
        let max_degree = 100;
        let pp = PC::setup(max_degree, None, rng)?;
        for _ in 0..10 {
            let supported_degree = Uniform::from(1..=max_degree).sample(rng);
            assert!(
                max_degree >= supported_degree,
                "max_degree < supported_degree"
            );

            let mut labels = Vec::new();
            let mut polynomials = Vec::new();
            let mut degree_bounds = Vec::new();

            for i in 0..10 {
                let label = format!("Test{}", i);
                labels.push(label.clone());
                let degree_bound = 1usize;
                let hiding_bound = Some(1);
                degree_bounds.push(degree_bound);

                polynomials.push(LabeledPolynomial::new(
                    label,
                    rand_poly(supported_degree, None, rng),
                    Some(degree_bound),
                    hiding_bound,
                ));
            }

            let supported_hiding_bound = polynomials
                .iter()
                .map(|p| p.hiding_bound().unwrap_or(0))
                .max()
                .unwrap_or(0);
            println!("supported degree: {:?}", supported_degree);
            println!("supported hiding bound: {:?}", supported_hiding_bound);
            let (ck, vk) = PC::trim(
                &pp,
                supported_degree,
                supported_hiding_bound,
                Some(degree_bounds.as_slice()),
            )?;
            println!("Trimmed");

            let (comms, rands) = PC::commit(&ck, &polynomials, Some(rng))?;

            let mut query_set = QuerySet::new();
            let mut values = Evaluations::new();
            let point = rand_point(None, rng);
            for (i, label) in labels.iter().enumerate() {
                query_set.insert((label.clone(), (format!("{}", i), point.clone())));
                let value = polynomials[i].evaluate(&point);
                values.insert((label.clone(), point.clone()), value);
            }
            println!("Generated query set");

            let proof = PC::batch_open(
                &ck,
                &polynomials,
                &comms,
                &query_set,
                &mut (sponge.clone()),
                &rands,
                Some(rng),
            )?;
            let result = PC::batch_check(
                &vk,
                &comms,
                &query_set,
                &values,
                &proof,
                &mut (sponge.clone()),
                rng,
            )?;
            assert!(result, "proof was incorrect, Query set: {:#?}", query_set);
        }

        Ok(())
    }

    fn test_template<F, P, PC, S>(info: TestInfo<F, P, S>) -> Result<(), PC::Error>
    where
        F: PrimeField,
        P: Polynomial<F>,
        PC: PolynomialCommitment<F, P>,
        S: CryptographicSponge,
    {
        let TestInfo {
            num_iters,
            max_degree,
            supported_degree,
            num_vars,
            num_polynomials,
            enforce_degree_bounds,
            max_num_queries,
            num_equations: _,
            rand_poly,
            rand_point,
            sponge,
        } = info;

        let sponge = sponge();

        let rng = &mut ChaCha20Rng::from_rng(test_rng()).unwrap();
        // If testing multivariate polynomials, make the max degree lower
        let max_degree = match num_vars {
            Some(_) => max_degree.unwrap_or(Uniform::from(2..=10).sample(rng)),
            None => max_degree.unwrap_or(Uniform::from(2..=64).sample(rng)),
        };
        let pp = PC::setup(max_degree, num_vars, rng)?;

        for _ in 0..num_iters {
            let supported_degree =
                supported_degree.unwrap_or(Uniform::from(1..=max_degree).sample(rng));
            assert!(
                max_degree >= supported_degree,
                "max_degree < supported_degree"
            );
            let mut polynomials: Vec<LabeledPolynomial<F, P>> = Vec::new();
            let mut degree_bounds = if enforce_degree_bounds {
                Some(Vec::new())
            } else {
                None
            };

            let mut labels = Vec::new();
            println!("Sampled supported degree");

            // Generate polynomials
            let num_points_in_query_set = Uniform::from(1..=max_num_queries).sample(rng);
            for i in 0..num_polynomials {
                let label = format!("Test{}", i);
                labels.push(label.clone());
                let degree = Uniform::from(1..=supported_degree).sample(rng);
                let degree_bound = if let Some(degree_bounds) = &mut degree_bounds {
                    let range = Uniform::from(degree..=supported_degree);
                    let degree_bound = range.sample(rng);
                    degree_bounds.push(degree_bound);
                    Some(degree_bound)
                } else {
                    None
                };

                let hiding_bound = if num_points_in_query_set >= degree {
                    Some(degree)
                } else {
                    Some(num_points_in_query_set)
                };

                polynomials.push(LabeledPolynomial::new(
                    label,
                    rand_poly(degree, num_vars, rng).into(),
                    degree_bound,
                    hiding_bound,
                ))
            }
            let supported_hiding_bound = polynomials
                .iter()
                .map(|p| p.hiding_bound().unwrap_or(0))
                .max()
                .unwrap_or(0);
            println!("supported degree: {:?}", supported_degree);
            println!("supported hiding bound: {:?}", supported_hiding_bound);
            println!("num_points_in_query_set: {:?}", num_points_in_query_set);
            let (ck, vk) = PC::trim(
                &pp,
                supported_degree,
                supported_hiding_bound,
                degree_bounds.as_ref().map(|s| s.as_slice()),
            )?;
            println!("Trimmed");

            let (comms, rands) = PC::commit(&ck, &polynomials, Some(rng))?;

            // Construct query set
            let mut query_set = QuerySet::new();
            let mut values = Evaluations::new();
            for _ in 0..num_points_in_query_set {
                let point = rand_point(num_vars, rng);
                for (i, label) in labels.iter().enumerate() {
                    query_set.insert((label.clone(), (format!("{}", i), point.clone())));
                    let value = polynomials[i].evaluate(&point);
                    values.insert((label.clone(), point.clone()), value);
                }
            }
            println!("Generated query set");

            let proof = PC::batch_open(
                &ck,
                &polynomials,
                &comms,
                &query_set,
                &mut (sponge.clone()),
                &rands,
                Some(rng),
            )?;
            let result = PC::batch_check(
                &vk,
                &comms,
                &query_set,
                &values,
                &proof,
                &mut (sponge.clone()),
                rng,
            )?;
            if !result {
                println!(
                    "Failed with {} polynomials, num_points_in_query_set: {:?}",
                    num_polynomials, num_points_in_query_set
                );
                println!("Degree of polynomials:",);
                for poly in polynomials {
                    println!("Degree: {:?}", poly.degree());
                }
            }
            assert!(result, "proof was incorrect, Query set: {:#?}", query_set);
        }

        Ok(())
    }

    fn equation_test_template<F, P, PC, S>(info: TestInfo<F, P, S>) -> Result<(), PC::Error>
    where
        F: PrimeField,
        P: Polynomial<F>,
        PC: PolynomialCommitment<F, P>,
        S: CryptographicSponge,
    {
        let TestInfo {
            num_iters,
            max_degree,
            supported_degree,
            num_vars,
            num_polynomials,
            enforce_degree_bounds,
            max_num_queries,
            num_equations,
            rand_poly,
            rand_point,
            sponge,
        } = info;

        let sponge = sponge();

        let rng = &mut ChaCha20Rng::from_rng(test_rng()).unwrap();
        // If testing multivariate polynomials, make the max degree lower
        let max_degree = match num_vars {
            Some(_) => max_degree.unwrap_or(Uniform::from(2..=10).sample(rng)),
            None => max_degree.unwrap_or(Uniform::from(2..=64).sample(rng)),
        };
        let pp = PC::setup(max_degree, num_vars, rng)?;

        for _ in 0..num_iters {
            let supported_degree =
                supported_degree.unwrap_or(Uniform::from(1..=max_degree).sample(rng));
            assert!(
                max_degree >= supported_degree,
                "max_degree < supported_degree"
            );
            let mut polynomials = Vec::new();
            let mut degree_bounds = if enforce_degree_bounds {
                Some(Vec::new())
            } else {
                None
            };

            let mut labels = Vec::new();
            println!("Sampled supported degree");

            // Generate polynomials
            let num_points_in_query_set = Uniform::from(1..=max_num_queries).sample(rng);
            for i in 0..num_polynomials {
                let label = format!("Test{}", i);
                labels.push(label.clone());
                let degree = Uniform::from(1..=supported_degree).sample(rng);
                let degree_bound = if let Some(degree_bounds) = &mut degree_bounds {
                    if rng.gen() {
                        let range = Uniform::from(degree..=supported_degree);
                        let degree_bound = range.sample(rng);
                        degree_bounds.push(degree_bound);
                        Some(degree_bound)
                    } else {
                        None
                    }
                } else {
                    None
                };

                let hiding_bound = if num_points_in_query_set >= degree {
                    Some(degree)
                } else {
                    Some(num_points_in_query_set)
                };
                println!("Hiding bound: {:?}", hiding_bound);

                polynomials.push(LabeledPolynomial::new(
                    label,
                    rand_poly(degree, num_vars, rng),
                    degree_bound,
                    hiding_bound,
                ))
            }
            println!("supported degree: {:?}", supported_degree);
            println!("num_points_in_query_set: {:?}", num_points_in_query_set);
            println!("{:?}", degree_bounds);
            println!("{}", num_polynomials);
            println!("{}", enforce_degree_bounds);

            let (ck, vk) = PC::trim(
                &pp,
                supported_degree,
                supported_degree,
                degree_bounds.as_ref().map(|s| s.as_slice()),
            )?;
            println!("Trimmed");

            let (comms, rands) = PC::commit(&ck, &polynomials, Some(rng))?;

            // Let's construct our equations
            let mut linear_combinations = Vec::new();
            let mut query_set = QuerySet::new();
            let mut values = Evaluations::new();
            for i in 0..num_points_in_query_set {
                let point = rand_point(num_vars, rng);
                for j in 0..num_equations.unwrap() {
                    let label = format!("query {} eqn {}", i, j);
                    let mut lc = LinearCombination::empty(label.clone());

                    let mut value = F::zero();
                    let should_have_degree_bounds: bool = rng.gen();
                    for (k, label) in labels.iter().enumerate() {
                        if should_have_degree_bounds {
                            value += &polynomials[k].evaluate(&point);
                            lc.push((F::one(), label.to_string().into()));
                            break;
                        } else {
                            let poly = &polynomials[k];
                            if poly.degree_bound().is_some() {
                                continue;
                            } else {
                                assert!(poly.degree_bound().is_none());
                                let coeff = F::rand(rng);
                                value += &(coeff * poly.evaluate(&point));
                                lc.push((coeff, label.to_string().into()));
                            }
                        }
                    }
                    values.insert((label.clone(), point.clone()), value);
                    if !lc.is_empty() {
                        linear_combinations.push(lc);
                        // Insert query
                        query_set.insert((label.clone(), (format!("{}", i), point.clone())));
                    }
                }
            }
            if linear_combinations.is_empty() {
                continue;
            }
            println!("Generated query set");
            println!("Linear combinations: {:?}", linear_combinations);

            let proof = PC::open_combinations(
                &ck,
                &linear_combinations,
                &polynomials,
                &comms,
                &query_set,
                &mut (sponge.clone()),
                &rands,
                Some(rng),
            )?;
            println!("Generated proof");
            let result = PC::check_combinations(
                &vk,
                &linear_combinations,
                &comms,
                &query_set,
                &values,
                &proof,
                &mut (sponge.clone()),
                rng,
            )?;
            if !result {
                println!(
                    "Failed with {} polynomials, num_points_in_query_set: {:?}",
                    num_polynomials, num_points_in_query_set
                );
                println!("Degree of polynomials:",);
                for poly in polynomials {
                    println!("Degree: {:?}", poly.degree());
                }
            }
            assert!(
                result,
                "proof was incorrect, equations: {:#?}",
                linear_combinations
            );
        }

        Ok(())
    }

    pub fn single_poly_test<F, P, PC, S>(
        num_vars: Option<usize>,
        rand_poly: fn(usize, Option<usize>, &mut ChaCha20Rng) -> P,
        rand_point: fn(Option<usize>, &mut ChaCha20Rng) -> P::Point,
        sponge: fn() -> S,
    ) -> Result<(), PC::Error>
    where
        F: PrimeField,
        P: Polynomial<F>,
        PC: PolynomialCommitment<F, P>,
        S: CryptographicSponge,
    {
        let info = TestInfo {
            num_iters: 100,
            max_degree: None,
            supported_degree: None,
            num_vars,
            num_polynomials: 1,
            enforce_degree_bounds: false,
            max_num_queries: 1,
            num_equations: None,
            rand_poly,
            rand_point,
            sponge,
        };
        test_template::<F, P, PC, S>(info)
    }

    pub fn linear_poly_degree_bound_test<F, P, PC, S>(
        rand_poly: fn(usize, Option<usize>, &mut ChaCha20Rng) -> P,
        rand_point: fn(Option<usize>, &mut ChaCha20Rng) -> P::Point,
        sponge: fn() -> S,
    ) -> Result<(), PC::Error>
    where
        F: PrimeField,
        P: Polynomial<F>,
        PC: PolynomialCommitment<F, P>,
        S: CryptographicSponge,
    {
        let info = TestInfo {
            num_iters: 100,
            max_degree: Some(2),
            supported_degree: Some(1),
            num_vars: None,
            num_polynomials: 1,
            enforce_degree_bounds: true,
            max_num_queries: 1,
            num_equations: None,
            rand_poly,
            rand_point,
            sponge,
        };
        test_template::<F, P, PC, S>(info)
    }

    pub fn single_poly_degree_bound_test<F, P, PC, S>(
        rand_poly: fn(usize, Option<usize>, &mut ChaCha20Rng) -> P,
        rand_point: fn(Option<usize>, &mut ChaCha20Rng) -> P::Point,
        sponge: fn() -> S,
    ) -> Result<(), PC::Error>
    where
        F: PrimeField,
        P: Polynomial<F>,
        PC: PolynomialCommitment<F, P>,
        S: CryptographicSponge,
    {
        let info = TestInfo {
            num_iters: 100,
            max_degree: None,
            supported_degree: None,
            num_vars: None,
            num_polynomials: 1,
            enforce_degree_bounds: true,
            max_num_queries: 1,
            num_equations: None,
            rand_poly,
            rand_point,
            sponge,
        };
        test_template::<F, P, PC, S>(info)
    }

    pub fn quadratic_poly_degree_bound_multiple_queries_test<F, P, PC, S>(
        rand_poly: fn(usize, Option<usize>, &mut ChaCha20Rng) -> P,
        rand_point: fn(Option<usize>, &mut ChaCha20Rng) -> P::Point,
        sponge: fn() -> S,
    ) -> Result<(), PC::Error>
    where
        F: PrimeField,
        P: Polynomial<F>,
        PC: PolynomialCommitment<F, P>,
        S: CryptographicSponge,
    {
        let info = TestInfo {
            num_iters: 100,
            max_degree: Some(3),
            supported_degree: Some(2),
            num_vars: None,
            num_polynomials: 1,
            enforce_degree_bounds: true,
            max_num_queries: 2,
            num_equations: None,
            rand_poly,
            rand_point,
            sponge,
        };
        test_template::<F, P, PC, S>(info)
    }

    pub fn single_poly_degree_bound_multiple_queries_test<F, P, PC, S>(
        rand_poly: fn(usize, Option<usize>, &mut ChaCha20Rng) -> P,
        rand_point: fn(Option<usize>, &mut ChaCha20Rng) -> P::Point,
        sponge: fn() -> S,
    ) -> Result<(), PC::Error>
    where
        F: PrimeField,
        P: Polynomial<F>,
        PC: PolynomialCommitment<F, P>,
        S: CryptographicSponge,
    {
        let info = TestInfo {
            num_iters: 100,
            max_degree: None,
            supported_degree: None,
            num_vars: None,
            num_polynomials: 1,
            enforce_degree_bounds: true,
            max_num_queries: 2,
            num_equations: None,
            rand_poly,
            rand_point,
            sponge,
        };
        test_template::<F, P, PC, S>(info)
    }

    pub fn two_polys_degree_bound_single_query_test<F, P, PC, S>(
        rand_poly: fn(usize, Option<usize>, &mut ChaCha20Rng) -> P,
        rand_point: fn(Option<usize>, &mut ChaCha20Rng) -> P::Point,
        sponge: fn() -> S,
    ) -> Result<(), PC::Error>
    where
        F: PrimeField,
        P: Polynomial<F>,
        PC: PolynomialCommitment<F, P>,
        S: CryptographicSponge,
    {
        let info = TestInfo {
            num_iters: 100,
            max_degree: None,
            supported_degree: None,
            num_vars: None,
            num_polynomials: 2,
            enforce_degree_bounds: true,
            max_num_queries: 1,
            num_equations: None,
            rand_poly,
            rand_point,
            sponge,
        };
        test_template::<F, P, PC, S>(info)
    }

    pub fn full_end_to_end_test<F, P, PC, S>(
        num_vars: Option<usize>,
        rand_poly: fn(usize, Option<usize>, &mut ChaCha20Rng) -> P,
        rand_point: fn(Option<usize>, &mut ChaCha20Rng) -> P::Point,
        sponge: fn() -> S,
    ) -> Result<(), PC::Error>
    where
        F: PrimeField,
        P: Polynomial<F>,
        PC: PolynomialCommitment<F, P>,
        S: CryptographicSponge,
    {
        let info = TestInfo {
            num_iters: 100,
            max_degree: None,
            supported_degree: None,
            num_vars,
            num_polynomials: 10,
            enforce_degree_bounds: true,
            max_num_queries: 5,
            num_equations: None,
            rand_poly,
            rand_point,
            sponge,
        };
        test_template::<F, P, PC, S>(info)
    }

    pub fn full_end_to_end_equation_test<F, P, PC, S>(
        num_vars: Option<usize>,
        rand_poly: fn(usize, Option<usize>, &mut ChaCha20Rng) -> P,
        rand_point: fn(Option<usize>, &mut ChaCha20Rng) -> P::Point,
        sponge: fn() -> S,
    ) -> Result<(), PC::Error>
    where
        F: PrimeField,
        P: Polynomial<F>,
        PC: PolynomialCommitment<F, P>,
        S: CryptographicSponge,
    {
        let info = TestInfo {
            num_iters: 100,
            max_degree: None,
            supported_degree: None,
            num_vars,
            num_polynomials: 10,
            enforce_degree_bounds: true,
            max_num_queries: 5,
            num_equations: Some(10),
            rand_poly,
            rand_point,
            sponge,
        };
        equation_test_template::<F, P, PC, S>(info)
    }

    pub fn single_equation_test<F, P, PC, S>(
        num_vars: Option<usize>,
        rand_poly: fn(usize, Option<usize>, &mut ChaCha20Rng) -> P,
        rand_point: fn(Option<usize>, &mut ChaCha20Rng) -> P::Point,
        sponge: fn() -> S,
    ) -> Result<(), PC::Error>
    where
        F: PrimeField,
        P: Polynomial<F>,
        PC: PolynomialCommitment<F, P>,
        S: CryptographicSponge,
    {
        let info = TestInfo {
            num_iters: 100,
            max_degree: None,
            supported_degree: None,
            num_vars,
            num_polynomials: 1,
            enforce_degree_bounds: false,
            max_num_queries: 1,
            num_equations: Some(1),
            rand_poly,
            rand_point,
            sponge,
        };
        equation_test_template::<F, P, PC, S>(info)
    }

    pub fn two_equation_test<F, P, PC, S>(
        num_vars: Option<usize>,
        rand_poly: fn(usize, Option<usize>, &mut ChaCha20Rng) -> P,
        rand_point: fn(Option<usize>, &mut ChaCha20Rng) -> P::Point,
        sponge: fn() -> S,
    ) -> Result<(), PC::Error>
    where
        F: PrimeField,
        P: Polynomial<F>,
        PC: PolynomialCommitment<F, P>,
        S: CryptographicSponge,
    {
        let info = TestInfo {
            num_iters: 100,
            max_degree: None,
            supported_degree: None,
            num_vars,
            num_polynomials: 2,
            enforce_degree_bounds: false,
            max_num_queries: 1,
            num_equations: Some(2),
            rand_poly,
            rand_point,
            sponge,
        };
        equation_test_template::<F, P, PC, S>(info)
    }

    pub fn two_equation_degree_bound_test<F, P, PC, S>(
        rand_poly: fn(usize, Option<usize>, &mut ChaCha20Rng) -> P,
        rand_point: fn(Option<usize>, &mut ChaCha20Rng) -> P::Point,
        sponge: fn() -> S,
    ) -> Result<(), PC::Error>
    where
        F: PrimeField,
        P: Polynomial<F>,
        PC: PolynomialCommitment<F, P>,
        S: CryptographicSponge,
    {
        let info = TestInfo {
            num_iters: 100,
            max_degree: None,
            supported_degree: None,
            num_vars: None,
            num_polynomials: 2,
            enforce_degree_bounds: true,
            max_num_queries: 1,
            num_equations: Some(2),
            rand_poly,
            rand_point,
            sponge,
        };
        equation_test_template::<F, P, PC, S>(info)
    }

    pub(crate) fn poseidon_sponge_for_test<F: PrimeField>() -> PoseidonSponge<F> {
        PoseidonSponge::new(&poseidon_parameters_for_test())
    }

    /// Generate default parameters for alpha = 17, state-size = 8
    ///
    /// WARNING: This poseidon parameter is not secure. Please generate
    /// your own parameters according the field you use.
    pub(crate) fn poseidon_parameters_for_test<F: PrimeField>() -> PoseidonConfig<F> {
        let full_rounds = 8;
        let partial_rounds = 31;
        let alpha = 17;

        let mds = vec![
            vec![F::one(), F::zero(), F::one()],
            vec![F::one(), F::one(), F::zero()],
            vec![F::zero(), F::one(), F::one()],
        ];

        let mut ark = Vec::new();
        let mut ark_rng = test_rng();

        for _ in 0..(full_rounds + partial_rounds) {
            let mut res = Vec::new();

            for _ in 0..3 {
                res.push(F::rand(&mut ark_rng));
            }
            ark.push(res);
        }
        PoseidonConfig::new(full_rounds, partial_rounds, alpha, mds, ark, 2, 1)
    }
}<|MERGE_RESOLUTION|>--- conflicted
+++ resolved
@@ -128,17 +128,10 @@
 /// [bdfg]: https://eprint.iacr.org/2020/081.pdf
 pub mod streaming_kzg;
 
-<<<<<<< HEAD
-/// Schemes based on the Ligero construction in [[Ligero]][ligero].
+/// Scheme based on the Ligero construction in [[Ligero]][ligero].
 ///
 /// [ligero]: https://eprint.iacr.org/2022/1608
 /// [brakedown]: https://eprint.iacr.org/2021/1043.pdf
-pub mod linear_codes;
-
-=======
-/// Scheme based on the Ligero construction in [[Ligero]][ligero].
-///
-/// [ligero]: https://eprint.iacr.org/2022/1608
 pub mod linear_codes;
 
 /// A polynomial commitment scheme based on the hardness of the
@@ -151,7 +144,6 @@
 /// [hyrax]: https://eprint.iacr.org/2017/1132.pdf
 pub mod hyrax;
 
->>>>>>> 921d8ca3
 /// `QuerySet` is the set of queries that are to be made to a set of labeled polynomials/equations
 /// `p` that have previously been committed to. Each element of a `QuerySet` is a pair of
 /// `(label, (point_label, point))`, where `label` is the label of a polynomial in `p`,
