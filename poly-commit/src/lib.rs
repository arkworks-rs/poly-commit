#![cfg_attr(not(feature = "std"), no_std)]
//! A crate for polynomial commitment schemes.
#![deny(unused_import_braces, unused_qualifications, trivial_casts)]
#![deny(trivial_numeric_casts, variant_size_differences)]
#![deny(stable_features, unreachable_pub, non_shorthand_field_patterns)]
#![deny(unused_attributes, unused_mut)]
#![deny(missing_docs)]
#![deny(unused_imports)]
#![deny(renamed_and_removed_lints, stable_features, unused_allocation)]
#![deny(unused_comparisons, bare_trait_objects, unused_must_use)]
#![forbid(unsafe_code)]
#![doc = include_str!("../../README.md")]

#[allow(unused)]
#[macro_use]
extern crate derivative;
#[macro_use]
extern crate ark_std;

use ark_ff::{Field, PrimeField};
pub use ark_poly::{DenseUVPolynomial, Polynomial};
use ark_std::{
    collections::{BTreeMap, BTreeSet},
    fmt::Debug,
    hash::Hash,
    iter::FromIterator,
    rand::RngCore,
};
#[cfg(not(feature = "std"))]
use ark_std::{
    string::{String, ToString},
    vec::Vec,
};

/// Data structures used by a polynomial commitment scheme.
pub mod data_structures;
pub use data_structures::*;

/// Useful functions
pub(crate) mod utils;

/// R1CS constraints for polynomial constraints.
#[cfg(feature = "r1cs")]
mod constraints;
#[cfg(feature = "r1cs")]
pub use constraints::*;

/// Errors pertaining to query sets.
pub mod error;
use ark_serialize::{CanonicalDeserialize, CanonicalSerialize};
pub use error::*;

/// Univariate and multivariate polynomial commitment schemes
/// which (optionally) enable hiding commitments by following
/// the approach outlined in [[CHMMVW20, "Marlin"]][marlin].
///
/// [marlin]: https://eprint.iacr.org/2019/1047
pub mod marlin;

/// A random number generator that bypasses some limitations of the Rust borrow
/// checker.
pub mod optional_rng;

#[cfg(not(feature = "std"))]
macro_rules! eprintln {
    () => {};
    ($($arg: tt)*) => {};
}
#[cfg(all(test, not(feature = "std")))]
macro_rules! println {
    () => {};
    ($($arg: tt)*) => {};
}
/// The core [[KZG10]][kzg] construction.
///
/// [kzg]: http://cacr.uwaterloo.ca/techreports/2010/cacr2010-10.pdf
pub mod kzg10;

/// Polynomial commitment scheme from [[KZG10]][kzg] that enforces
/// strict degree bounds and (optionally) enables hiding commitments by
/// following the approach outlined in [[CHMMVW20, "Marlin"]][marlin].
///
/// [kzg]: http://cacr.uwaterloo.ca/techreports/2010/cacr2010-10.pdf
/// [marlin]: https://eprint.iacr.org/2019/1047
pub use marlin::marlin_pc;

/// Polynomial commitment scheme based on the construction in [[KZG10]][kzg],
/// modified to obtain batching and to enforce strict
/// degree bounds by following the approach outlined in [[MBKM19,
/// “Sonic”]][sonic] (more precisely, via the variant in
/// [[Gabizon19, “AuroraLight”]][al] that avoids negative G1 powers).
///
/// [kzg]: http://cacr.uwaterloo.ca/techreports/2010/cacr2010-10.pdf
/// [sonic]: https://eprint.iacr.org/2019/099
/// [al]: https://eprint.iacr.org/2019/601
/// [marlin]: https://eprint.iacr.org/2019/1047
pub mod sonic_pc;

/// A polynomial commitment scheme based on the hardness of the
/// discrete logarithm problem in prime-order groups.
/// The construction is detailed in [[BCMS20]][pcdas].
///
/// [pcdas]: https://eprint.iacr.org/2020/499
pub mod ipa_pc;

/// A multilinear polynomial commitment scheme that converts n-variate multilinear polynomial into
/// n quotient UV polynomial. This scheme is based on hardness of the discrete logarithm
/// in prime-order groups. Construction is detailed in [[XZZPD19]][xzzpd19] and [[ZGKPP18]][zgkpp18]
///
/// [xzzpd19]: https://eprint.iacr.org/2019/317
/// [zgkpp]: https://ieeexplore.ieee.org/document/8418645
pub mod multilinear_pc;

use ark_crypto_primitives::sponge::{CryptographicSponge, FieldElementSize};
/// Multivariate polynomial commitment based on the construction in
/// [[PST13]][pst] with batching and (optional) hiding property inspired
/// by the univariate scheme in [[CHMMVW20, "Marlin"]][marlin]
///
/// [pst]: https://eprint.iacr.org/2011/587.pdf
/// [marlin]: https://eprint.iacr.org/2019/1047
pub use marlin::marlin_pst13_pc;

/// Streaming polynomial commitment based on the construction in
/// [[BCHO22, "Gemini"]][gemini] with batching techniques inspired
/// by [[BDFG20]][bdfg].
///
/// [gemini]:
/// [bdfg]: https://eprint.iacr.org/2020/081.pdf
pub mod streaming_kzg;

<<<<<<< HEAD
/// Scheme based on the Ligero construction in [[Ligero]][ligero].
///
/// [ligero]: https://eprint.iacr.org/2022/1608
pub mod linear_codes;
=======
/// A polynomial commitment scheme based on the hardness of the
/// discrete logarithm problem in prime-order groups. This is a
/// Fiat-Shamired version of the PCS described in the Hyrax paper
/// [[WTsTW17]][hyrax], with the difference that, unlike in the
/// cited reference, the evaluation of the polynomial at the point
/// of interest is indeed revealed to the verifier at the end.
///
/// [hyrax]: https://eprint.iacr.org/2017/1132.pdf
pub mod hyrax;
>>>>>>> 52391624

/// `QuerySet` is the set of queries that are to be made to a set of labeled polynomials/equations
/// `p` that have previously been committed to. Each element of a `QuerySet` is a pair of
/// `(label, (point_label, point))`, where `label` is the label of a polynomial in `p`,
/// `point_label` is the label for the point (e.g., "beta"), and  and `point` is the location
/// that `p[label]` is to be queried at.
pub type QuerySet<T> = BTreeSet<(String, (String, T))>;

/// `Evaluations` is the result of querying a set of labeled polynomials or equations
/// `p` at a `QuerySet` `Q`. It maps each element of `Q` to the resulting evaluation.
/// That is, if `(label, query)` is an element of `Q`, then `evaluation.get((label, query))`
/// should equal `p[label].evaluate(query)`.
pub type Evaluations<T, F> = BTreeMap<(String, T), F>;

/// Describes the interface for a polynomial commitment scheme that allows
/// a sender to commit to multiple polynomials and later provide a succinct proof
/// of evaluation for the corresponding commitments at a query set `Q`, while
/// enforcing per-polynomial degree bounds.
pub trait PolynomialCommitment<F: PrimeField, P: Polynomial<F>>: Sized {
    /// The universal parameters for the commitment scheme. These are "trimmed"
    /// down to `Self::CommitterKey` and `Self::VerifierKey` by `Self::trim`.
    type UniversalParams: PCUniversalParams;
    /// The committer key for the scheme; used to commit to a polynomial and then
    /// open the commitment to produce an evaluation proof.
    type CommitterKey: PCCommitterKey;
    /// The verifier key for the scheme; used to check an evaluation proof.
    type VerifierKey: PCVerifierKey;
    /// The commitment to a polynomial.
    type Commitment: PCCommitment + Default;
    /// Auxiliary state of the commitment, output by the `commit` phase.
    /// It contains information that can be reused by the committer
    /// during the `open` phase, such as the commitment randomness.
    /// Not to be shared with the verifier.
    type CommitmentState: PCCommitmentState;
    /// The evaluation proof for a single point.
    type Proof: Clone;
    /// The evaluation proof for a query set.
    type BatchProof: Clone
        + From<Vec<Self::Proof>>
        + Into<Vec<Self::Proof>>
        + CanonicalSerialize
        + CanonicalDeserialize;
    /// The error type for the scheme.
    type Error: ark_std::error::Error + From<Error>;

    /// Constructs public parameters when given as input the maximum degree `degree`
    /// for the polynomial commitment scheme. `num_vars` specifies the number of
    /// variables for multivariate setup
    fn setup<R: RngCore>(
        max_degree: usize,
        num_vars: Option<usize>,
        rng: &mut R,
    ) -> Result<Self::UniversalParams, Self::Error>;

    /// Specializes the public parameters for polynomials up to the given `supported_degree`
    /// and for enforcing degree bounds in the range `1..=supported_degree`.
    fn trim(
        pp: &Self::UniversalParams,
        supported_degree: usize,
        supported_hiding_bound: usize,
        enforced_degree_bounds: Option<&[usize]>,
    ) -> Result<(Self::CommitterKey, Self::VerifierKey), Self::Error>;

    /// Outputs a list of commitments to `polynomials`. If `polynomials[i].is_hiding()`,
    /// then the `i`-th commitment is hiding up to `polynomials.hiding_bound()` queries.
    /// `rng` should not be `None` if `polynomials[i].is_hiding() == true` for any `i`.
    ///
    /// If for some `i`, `polynomials[i].is_hiding() == false`, then the
    /// corresponding randomness is `Self::Randomness::empty()`.
    ///
    /// If for some `i`, `polynomials[i].degree_bound().is_some()`, then that
    /// polynomial will have the corresponding degree bound enforced.
    fn commit<'a>(
        ck: &Self::CommitterKey,
        polynomials: impl IntoIterator<Item = &'a LabeledPolynomial<F, P>>,
        rng: Option<&mut dyn RngCore>,
    ) -> Result<
        (
            Vec<LabeledCommitment<Self::Commitment>>,
            Vec<Self::CommitmentState>,
        ),
        Self::Error,
    >
    where
        P: 'a;

    /// open but with individual challenges
    fn open<'a>(
        ck: &Self::CommitterKey,
        labeled_polynomials: impl IntoIterator<Item = &'a LabeledPolynomial<F, P>>,
        commitments: impl IntoIterator<Item = &'a LabeledCommitment<Self::Commitment>>,
        point: &'a P::Point,
        sponge: &mut impl CryptographicSponge,
        states: impl IntoIterator<Item = &'a Self::CommitmentState>,
        rng: Option<&mut dyn RngCore>,
    ) -> Result<Self::Proof, Self::Error>
    where
        P: 'a,
        Self::CommitmentState: 'a,
        Self::Commitment: 'a;

    /// check but with individual challenges
    fn check<'a>(
        vk: &Self::VerifierKey,
        commitments: impl IntoIterator<Item = &'a LabeledCommitment<Self::Commitment>>,
        point: &'a P::Point,
        values: impl IntoIterator<Item = F>,
        proof: &Self::Proof,
        sponge: &mut impl CryptographicSponge,
        rng: Option<&mut dyn RngCore>,
    ) -> Result<bool, Self::Error>
    where
        Self::Commitment: 'a;

    /// Open several polynomials at one or more points each (possibly different
    /// for each polynomial). Each entry in the in the query set of points
    /// contains the label of the polynomial which should be queried at that
    /// point.
    ///
    /// Behaviour is undefined if `query_set` contains the entries with the
    /// same point label but different actual points.
    ///
    /// The opening challenges are independent for each batch of polynomials.
    fn batch_open<'a>(
        ck: &Self::CommitterKey,
        labeled_polynomials: impl IntoIterator<Item = &'a LabeledPolynomial<F, P>>,
        commitments: impl IntoIterator<Item = &'a LabeledCommitment<Self::Commitment>>,
        query_set: &QuerySet<P::Point>,
        sponge: &mut impl CryptographicSponge,
        states: impl IntoIterator<Item = &'a Self::CommitmentState>,
        rng: Option<&mut dyn RngCore>,
    ) -> Result<Self::BatchProof, Self::Error>
    where
        P: 'a,
        Self::CommitmentState: 'a,
        Self::Commitment: 'a,
    {
        // The default implementation achieves proceeds by rearranging the queries in
        // order to gather (i.e. batch) all polynomials that should be queried at
        // the same point, then opening their commitments simultaneously with a
        // single call to `open` (per point)
        let rng = &mut optional_rng::OptionalRng(rng);
        let poly_st_comm: BTreeMap<_, _> = labeled_polynomials
            .into_iter()
            .zip(states)
            .zip(commitments.into_iter())
            .map(|((poly, st), comm)| (poly.label(), (poly, st, comm)))
            .collect();

        let open_time = start_timer!(|| format!(
            "Opening {} polynomials at query set of size {}",
            poly_st_comm.len(),
            query_set.len(),
        ));

        let mut query_to_labels_map = BTreeMap::new();

        // `label` is the label of the polynomial the query refers to
        // `point_label` is the label of the point being queried
        // `point` is the actual point
        for (label, (point_label, point)) in query_set.iter() {
            // For each point label in `query_set`, we define an entry in
            // `query_to_labels_map` containing a pair whose first element is
            // the actual point and the second one is the set of labels of the
            // polynomials being queried at that point
            let labels = query_to_labels_map
                .entry(point_label)
                .or_insert((point, BTreeSet::new()));
            labels.1.insert(label);
        }

        let mut proofs = Vec::new();
        for (_point_label, (point, labels)) in query_to_labels_map.into_iter() {
            let mut query_polys: Vec<&'a LabeledPolynomial<_, _>> = Vec::new();
            let mut query_states: Vec<&'a Self::CommitmentState> = Vec::new();
            let mut query_comms: Vec<&'a LabeledCommitment<Self::Commitment>> = Vec::new();

            // Constructing matching vectors with the polynomial, commitment
            // randomness and actual commitment for each polynomial being
            // queried at `point`
            for label in labels {
                let (polynomial, state, comm) =
                    poly_st_comm.get(label).ok_or(Error::MissingPolynomial {
                        label: label.to_string(),
                    })?;

                query_polys.push(polynomial);
                query_states.push(state);
                query_comms.push(comm);
            }

            let proof_time = start_timer!(|| "Creating proof");

            // Simultaneously opening the commitments of all polynomials that
            // refer to the the current point using the plain `open` function
            let proof = Self::open(
                ck,
                query_polys,
                query_comms,
                &point,
                sponge,
                query_states,
                Some(rng),
            )?;

            end_timer!(proof_time);

            proofs.push(proof);
        }
        end_timer!(open_time);

        Ok(proofs.into())
    }

    /// Verify opening proofs for several polynomials at one or more points
    /// each (possibly different for each polynomial). Each entry in
    /// the query set of points contains the label of the polynomial which
    /// was queried at that point.
    ///
    /// Behaviour is undefined if `query_set` contains the entries with the
    /// same point label but different points.
    ///
    /// Behaviour is also undefined if proofs are not ordered the same way as
    /// queries in `query_to_labels_map` (this is the outcome of calling
    /// `batch_open` for the same commitment list and query set).H
    ///
    /// The opening challenges are independent for each batch of polynomials.
    fn batch_check<'a, R: RngCore>(
        vk: &Self::VerifierKey,
        commitments: impl IntoIterator<Item = &'a LabeledCommitment<Self::Commitment>>,
        query_set: &QuerySet<P::Point>,
        evaluations: &Evaluations<P::Point, F>,
        proof: &Self::BatchProof,
        sponge: &mut impl CryptographicSponge,
        rng: &mut R,
    ) -> Result<bool, Self::Error>
    where
        Self::Commitment: 'a,
    {
        // The default implementation proceeds by rearranging the queries in
        // order to gather (i.e. batch) the proofs of all polynomials that should
        // have been opened at the same point, then verifying those proofs
        // simultaneously with a single call to `check` (per point).
        let commitments: BTreeMap<_, _> = commitments.into_iter().map(|c| (c.label(), c)).collect();
        let mut query_to_labels_map = BTreeMap::new();

        // `label` is the label of the polynomial the query refers to
        // `point_label` is the label of the point being queried
        // `point` is the actual point
        for (label, (point_label, point)) in query_set.iter() {
            // For each point label in `query_set`, we define an entry in
            // `query_to_labels_map` containing a pair whose first element is
            // the actual point and the second one is the set of labels of the
            // polynomials being queried at that point
            let labels = query_to_labels_map
                .entry(point_label)
                .or_insert((point, BTreeSet::new()));
            labels.1.insert(label);
        }

        // Implicit assumption: proofs are ordered in same manner as queries in
        // `query_to_labels_map`.
        let proofs: Vec<_> = proof.clone().into();
        assert_eq!(proofs.len(), query_to_labels_map.len());

        let mut result = true;
        for ((_point_label, (point, labels)), proof) in query_to_labels_map.into_iter().zip(proofs)
        {
            // Constructing matching vectors with the commitment and claimed
            // value of each polynomial being queried at `point`
            let mut comms: Vec<&'_ LabeledCommitment<_>> = Vec::new();
            let mut values = Vec::new();
            for label in labels.into_iter() {
                let commitment = commitments.get(label).ok_or(Error::MissingPolynomial {
                    label: label.to_string(),
                })?;

                let v_i = evaluations.get(&(label.clone(), point.clone())).ok_or(
                    Error::MissingEvaluation {
                        label: label.to_string(),
                    },
                )?;

                comms.push(commitment);
                values.push(*v_i);
            }

            let proof_time = start_timer!(|| "Checking per-query proof");

            // Verify all proofs referring to the current point simultaneously
            // with a single call to `check`
            result &= Self::check(vk, comms, &point, values, &proof, sponge, Some(rng))?;
            end_timer!(proof_time);
        }
        Ok(result)
    }

    /// Open commitments to all polynomials involved in a number of linear
    /// combinations (LC) simultaneously.
    fn open_combinations<'a>(
        ck: &Self::CommitterKey,
        linear_combinations: impl IntoIterator<Item = &'a LinearCombination<F>>,
        polynomials: impl IntoIterator<Item = &'a LabeledPolynomial<F, P>>,
        commitments: impl IntoIterator<Item = &'a LabeledCommitment<Self::Commitment>>,
        query_set: &QuerySet<P::Point>,
        sponge: &mut impl CryptographicSponge,
        states: impl IntoIterator<Item = &'a Self::CommitmentState>,
        rng: Option<&mut dyn RngCore>,
    ) -> Result<BatchLCProof<F, Self::BatchProof>, Self::Error>
    where
        Self::CommitmentState: 'a,
        Self::Commitment: 'a,
        P: 'a,
    {
        // The default implementation proceeds by batch-opening all polynomials
        // appearing in those LC that are queried at the same point.
        let linear_combinations: Vec<_> = linear_combinations.into_iter().collect();
        let polynomials: Vec<_> = polynomials.into_iter().collect();

        // Rearrange the information about queries on linear combinations into
        // information about queries on individual polynomials.
        let poly_query_set =
            lc_query_set_to_poly_query_set(linear_combinations.iter().copied(), query_set);
        let poly_evals = evaluate_query_set(polynomials.iter().copied(), &poly_query_set);

        // Batch-open all polynomials that refer to each individual point in `query_set`
        let proof = Self::batch_open(
            ck,
            polynomials,
            commitments,
            &poly_query_set,
            sponge,
            states,
            rng,
        )?;
        Ok(BatchLCProof {
            proof,
            evals: Some(poly_evals.values().copied().collect()),
        })
    }

    /// Verify opening proofs for all polynomials involved in a number of
    /// linear combinations (LC) simultaneously.
    fn check_combinations<'a, R: RngCore>(
        vk: &Self::VerifierKey,
        linear_combinations: impl IntoIterator<Item = &'a LinearCombination<F>>,
        commitments: impl IntoIterator<Item = &'a LabeledCommitment<Self::Commitment>>,
        eqn_query_set: &QuerySet<P::Point>,
        eqn_evaluations: &Evaluations<P::Point, F>,
        proof: &BatchLCProof<F, Self::BatchProof>,
        sponge: &mut impl CryptographicSponge,
        rng: &mut R,
    ) -> Result<bool, Self::Error>
    where
        Self::Commitment: 'a,
    {
        // The default implementation does this by batch-checking each
        // batch-opening proof of polynomials appearing in those LC that were
        // queried at the same point, then computing the evaluations of each LC
        // using the proved polynomial evaluations.
        let BatchLCProof { proof, evals } = proof;
        let lc_s = BTreeMap::from_iter(linear_combinations.into_iter().map(|lc| (lc.label(), lc)));

        // Rearrange the information about queries on linear combinations into
        // information about queries on individual polynomials.
        let poly_query_set = lc_query_set_to_poly_query_set(lc_s.values().copied(), eqn_query_set);
        let sorted_by_poly_and_query_label: BTreeSet<_> = poly_query_set
            .clone()
            .into_iter()
            .map(|(poly_label, v)| ((poly_label.clone(), v.1), v.0))
            .collect();

        let poly_evals = Evaluations::from_iter(
            sorted_by_poly_and_query_label
                .into_iter()
                .zip(evals.clone().unwrap())
                .map(|(((poly_label, point), _query_label), eval)| ((poly_label, point), eval)),
        );

        for &(ref lc_label, (_, ref point)) in eqn_query_set {
            if let Some(lc) = lc_s.get(lc_label) {
                let claimed_rhs = *eqn_evaluations
                    .get(&(lc_label.clone(), point.clone()))
                    .ok_or(Error::MissingEvaluation {
                        label: lc_label.to_string(),
                    })?;

                let mut actual_rhs = F::zero();

                // Compute the value of the linear combination by adding the
                // claimed value for each polynomial in it (to be proved later)
                // scaled by the corresponding coefficient.
                for (coeff, label) in lc.iter() {
                    let eval = match label {
                        LCTerm::One => F::one(),
                        LCTerm::PolyLabel(l) => *poly_evals
                            .get(&(l.clone().into(), point.clone()))
                            .ok_or(Error::MissingEvaluation {
                                label: format!("{}-{:?}", l.clone(), point.clone()),
                            })?,
                    };

                    actual_rhs += &(*coeff * eval);
                }

                // Checking the computed evaluation matches the claimed one
                if claimed_rhs != actual_rhs {
                    eprintln!("Claimed evaluation of {} is incorrect", lc.label());
                    return Ok(false);
                }
            }
        }

        // Verify the claimed evaluation for each polynomial appearing in the
        // linear combinations, batched by point
        let pc_result = Self::batch_check(
            vk,
            commitments,
            &poly_query_set,
            &poly_evals,
            proof,
            sponge,
            rng,
        )?;
        if !pc_result {
            eprintln!("Evaluation proofs failed to verify");
            return Ok(false);
        }

        Ok(true)
    }
}

/// The size of opening challenges in bits.
pub const CHALLENGE_SIZE: FieldElementSize = FieldElementSize::Truncated(128);

/// Evaluate the given polynomials at `query_set`.
pub fn evaluate_query_set<'a, F, P, T>(
    polys: impl IntoIterator<Item = &'a LabeledPolynomial<F, P>>,
    query_set: &QuerySet<T>,
) -> Evaluations<T, F>
where
    F: Field,
    P: 'a + Polynomial<F, Point = T>,
    T: Clone + Debug + Hash + Ord + Sync,
{
    let polys = BTreeMap::from_iter(polys.into_iter().map(|p| (p.label(), p)));
    let mut evaluations = Evaluations::new();
    for (label, (_, point)) in query_set {
        let poly = polys
            .get(label)
            .expect("polynomial in evaluated lc is not found");
        let eval = poly.evaluate(&point);
        evaluations.insert((label.clone(), point.clone()), eval);
    }
    evaluations
}

// Separate the information about queries on linear combinations into
// information about queries on individual polynomials.
//
// For instance, if `linear_combinations` is
// [
//  ("average", 1/2 * pol_1 + 1/2 * pol_2),
//  ("weighted", 1/2 * pol_1 + 1/2 * pol_3)
// ]
// and `query_set` is
// [
//  ("average", ("three", 3))
//  ("weighted", ("three", 3))
// ],
// then the output is
// {
//  ("pol_1", ("three", 3)),
//  ("pol_2", ("three", 3)),
//  ("pol_3", ("three", 3)),
// }
fn lc_query_set_to_poly_query_set<'a, F: Field, T: Clone + Ord>(
    linear_combinations: impl IntoIterator<Item = &'a LinearCombination<F>>,
    query_set: &QuerySet<T>,
) -> QuerySet<T> {
    let mut poly_query_set = QuerySet::<T>::new();
    let lc_s = linear_combinations.into_iter().map(|lc| (lc.label(), lc));
    let linear_combinations = BTreeMap::from_iter(lc_s);
    for (lc_label, (point_label, point)) in query_set {
        if let Some(lc) = linear_combinations.get(lc_label) {
            for (_, poly_label) in lc.iter().filter(|(_, l)| !l.is_one()) {
                if let LCTerm::PolyLabel(l) = poly_label {
                    poly_query_set.insert((l.into(), (point_label.clone(), point.clone())));
                }
            }
        }
    }
    poly_query_set
}

#[cfg(test)]
pub mod tests {
    #![allow(missing_docs)]
    use crate::*;
    use ark_crypto_primitives::sponge::poseidon::{PoseidonConfig, PoseidonSponge};
    use ark_std::rand::{
        distributions::{Distribution, Uniform},
        Rng, SeedableRng,
    };
    use ark_std::test_rng;
    use rand_chacha::ChaCha20Rng;

    struct TestInfo<F: PrimeField, P: Polynomial<F>, S: CryptographicSponge> {
        num_iters: usize,
        max_degree: Option<usize>,
        supported_degree: Option<usize>,
        num_vars: Option<usize>,
        num_polynomials: usize,
        enforce_degree_bounds: bool,
        max_num_queries: usize,
        num_equations: Option<usize>,
        rand_poly: fn(usize, Option<usize>, &mut ChaCha20Rng) -> P,
        rand_point: fn(Option<usize>, &mut ChaCha20Rng) -> P::Point,
        sponge: fn() -> S,
    }

    pub fn bad_degree_bound_test<F, P, PC, S>(
        rand_poly: fn(usize, Option<usize>, &mut ChaCha20Rng) -> P,
        rand_point: fn(Option<usize>, &mut ChaCha20Rng) -> P::Point,
        sponge: fn() -> S,
    ) -> Result<(), PC::Error>
    where
        F: PrimeField,
        P: Polynomial<F>,
        PC: PolynomialCommitment<F, P>,
        S: CryptographicSponge,
    {
        let sponge = sponge();

        let rng = &mut ChaCha20Rng::from_rng(test_rng()).unwrap();
        let max_degree = 100;
        let pp = PC::setup(max_degree, None, rng)?;
        for _ in 0..10 {
            let supported_degree = Uniform::from(1..=max_degree).sample(rng);
            assert!(
                max_degree >= supported_degree,
                "max_degree < supported_degree"
            );

            let mut labels = Vec::new();
            let mut polynomials = Vec::new();
            let mut degree_bounds = Vec::new();

            for i in 0..10 {
                let label = format!("Test{}", i);
                labels.push(label.clone());
                let degree_bound = 1usize;
                let hiding_bound = Some(1);
                degree_bounds.push(degree_bound);

                polynomials.push(LabeledPolynomial::new(
                    label,
                    rand_poly(supported_degree, None, rng),
                    Some(degree_bound),
                    hiding_bound,
                ));
            }

            let supported_hiding_bound = polynomials
                .iter()
                .map(|p| p.hiding_bound().unwrap_or(0))
                .max()
                .unwrap_or(0);
            println!("supported degree: {:?}", supported_degree);
            println!("supported hiding bound: {:?}", supported_hiding_bound);
            let (ck, vk) = PC::trim(
                &pp,
                supported_degree,
                supported_hiding_bound,
                Some(degree_bounds.as_slice()),
            )?;
            println!("Trimmed");

            let (comms, rands) = PC::commit(&ck, &polynomials, Some(rng))?;

            let mut query_set = QuerySet::new();
            let mut values = Evaluations::new();
            let point = rand_point(None, rng);
            for (i, label) in labels.iter().enumerate() {
                query_set.insert((label.clone(), (format!("{}", i), point.clone())));
                let value = polynomials[i].evaluate(&point);
                values.insert((label.clone(), point.clone()), value);
            }
            println!("Generated query set");

            let proof = PC::batch_open(
                &ck,
                &polynomials,
                &comms,
                &query_set,
                &mut (sponge.clone()),
                &rands,
                Some(rng),
            )?;
            let result = PC::batch_check(
                &vk,
                &comms,
                &query_set,
                &values,
                &proof,
                &mut (sponge.clone()),
                rng,
            )?;
            assert!(result, "proof was incorrect, Query set: {:#?}", query_set);
        }

        Ok(())
    }

    fn test_template<F, P, PC, S>(info: TestInfo<F, P, S>) -> Result<(), PC::Error>
    where
        F: PrimeField,
        P: Polynomial<F>,
        PC: PolynomialCommitment<F, P>,
        S: CryptographicSponge,
    {
        let TestInfo {
            num_iters,
            max_degree,
            supported_degree,
            num_vars,
            num_polynomials,
            enforce_degree_bounds,
            max_num_queries,
            num_equations: _,
            rand_poly,
            rand_point,
            sponge,
        } = info;

        let sponge = sponge();

        let rng = &mut ChaCha20Rng::from_rng(test_rng()).unwrap();
        // If testing multivariate polynomials, make the max degree lower
        let max_degree = match num_vars {
            Some(_) => max_degree.unwrap_or(Uniform::from(2..=10).sample(rng)),
            None => max_degree.unwrap_or(Uniform::from(2..=64).sample(rng)),
        };
        let pp = PC::setup(max_degree, num_vars, rng)?;

        for _ in 0..num_iters {
            let supported_degree =
                supported_degree.unwrap_or(Uniform::from(1..=max_degree).sample(rng));
            assert!(
                max_degree >= supported_degree,
                "max_degree < supported_degree"
            );
            let mut polynomials: Vec<LabeledPolynomial<F, P>> = Vec::new();
            let mut degree_bounds = if enforce_degree_bounds {
                Some(Vec::new())
            } else {
                None
            };

            let mut labels = Vec::new();
            println!("Sampled supported degree");

            // Generate polynomials
            let num_points_in_query_set = Uniform::from(1..=max_num_queries).sample(rng);
            for i in 0..num_polynomials {
                let label = format!("Test{}", i);
                labels.push(label.clone());
                let degree = Uniform::from(1..=supported_degree).sample(rng);
                let degree_bound = if let Some(degree_bounds) = &mut degree_bounds {
                    let range = Uniform::from(degree..=supported_degree);
                    let degree_bound = range.sample(rng);
                    degree_bounds.push(degree_bound);
                    Some(degree_bound)
                } else {
                    None
                };

                let hiding_bound = if num_points_in_query_set >= degree {
                    Some(degree)
                } else {
                    Some(num_points_in_query_set)
                };

                polynomials.push(LabeledPolynomial::new(
                    label,
                    rand_poly(degree, num_vars, rng).into(),
                    degree_bound,
                    hiding_bound,
                ))
            }
            let supported_hiding_bound = polynomials
                .iter()
                .map(|p| p.hiding_bound().unwrap_or(0))
                .max()
                .unwrap_or(0);
            println!("supported degree: {:?}", supported_degree);
            println!("supported hiding bound: {:?}", supported_hiding_bound);
            println!("num_points_in_query_set: {:?}", num_points_in_query_set);
            let (ck, vk) = PC::trim(
                &pp,
                supported_degree,
                supported_hiding_bound,
                degree_bounds.as_ref().map(|s| s.as_slice()),
            )?;
            println!("Trimmed");

            let (comms, rands) = PC::commit(&ck, &polynomials, Some(rng))?;

            // Construct query set
            let mut query_set = QuerySet::new();
            let mut values = Evaluations::new();
            for _ in 0..num_points_in_query_set {
                let point = rand_point(num_vars, rng);
                for (i, label) in labels.iter().enumerate() {
                    query_set.insert((label.clone(), (format!("{}", i), point.clone())));
                    let value = polynomials[i].evaluate(&point);
                    values.insert((label.clone(), point.clone()), value);
                }
            }
            println!("Generated query set");

            let proof = PC::batch_open(
                &ck,
                &polynomials,
                &comms,
                &query_set,
                &mut (sponge.clone()),
                &rands,
                Some(rng),
            )?;
            let result = PC::batch_check(
                &vk,
                &comms,
                &query_set,
                &values,
                &proof,
                &mut (sponge.clone()),
                rng,
            )?;
            if !result {
                println!(
                    "Failed with {} polynomials, num_points_in_query_set: {:?}",
                    num_polynomials, num_points_in_query_set
                );
                println!("Degree of polynomials:",);
                for poly in polynomials {
                    println!("Degree: {:?}", poly.degree());
                }
            }
            assert!(result, "proof was incorrect, Query set: {:#?}", query_set);
        }

        Ok(())
    }

    fn equation_test_template<F, P, PC, S>(info: TestInfo<F, P, S>) -> Result<(), PC::Error>
    where
        F: PrimeField,
        P: Polynomial<F>,
        PC: PolynomialCommitment<F, P>,
        S: CryptographicSponge,
    {
        let TestInfo {
            num_iters,
            max_degree,
            supported_degree,
            num_vars,
            num_polynomials,
            enforce_degree_bounds,
            max_num_queries,
            num_equations,
            rand_poly,
            rand_point,
            sponge,
        } = info;

        let sponge = sponge();

        let rng = &mut ChaCha20Rng::from_rng(test_rng()).unwrap();
        // If testing multivariate polynomials, make the max degree lower
        let max_degree = match num_vars {
            Some(_) => max_degree.unwrap_or(Uniform::from(2..=10).sample(rng)),
            None => max_degree.unwrap_or(Uniform::from(2..=64).sample(rng)),
        };
        let pp = PC::setup(max_degree, num_vars, rng)?;

        for _ in 0..num_iters {
            let supported_degree =
                supported_degree.unwrap_or(Uniform::from(1..=max_degree).sample(rng));
            assert!(
                max_degree >= supported_degree,
                "max_degree < supported_degree"
            );
            let mut polynomials = Vec::new();
            let mut degree_bounds = if enforce_degree_bounds {
                Some(Vec::new())
            } else {
                None
            };

            let mut labels = Vec::new();
            println!("Sampled supported degree");

            // Generate polynomials
            let num_points_in_query_set = Uniform::from(1..=max_num_queries).sample(rng);
            for i in 0..num_polynomials {
                let label = format!("Test{}", i);
                labels.push(label.clone());
                let degree = Uniform::from(1..=supported_degree).sample(rng);
                let degree_bound = if let Some(degree_bounds) = &mut degree_bounds {
                    if rng.gen() {
                        let range = Uniform::from(degree..=supported_degree);
                        let degree_bound = range.sample(rng);
                        degree_bounds.push(degree_bound);
                        Some(degree_bound)
                    } else {
                        None
                    }
                } else {
                    None
                };

                let hiding_bound = if num_points_in_query_set >= degree {
                    Some(degree)
                } else {
                    Some(num_points_in_query_set)
                };
                println!("Hiding bound: {:?}", hiding_bound);

                polynomials.push(LabeledPolynomial::new(
                    label,
                    rand_poly(degree, num_vars, rng),
                    degree_bound,
                    hiding_bound,
                ))
            }
            println!("supported degree: {:?}", supported_degree);
            println!("num_points_in_query_set: {:?}", num_points_in_query_set);
            println!("{:?}", degree_bounds);
            println!("{}", num_polynomials);
            println!("{}", enforce_degree_bounds);

            let (ck, vk) = PC::trim(
                &pp,
                supported_degree,
                supported_degree,
                degree_bounds.as_ref().map(|s| s.as_slice()),
            )?;
            println!("Trimmed");

            let (comms, rands) = PC::commit(&ck, &polynomials, Some(rng))?;

            // Let's construct our equations
            let mut linear_combinations = Vec::new();
            let mut query_set = QuerySet::new();
            let mut values = Evaluations::new();
            for i in 0..num_points_in_query_set {
                let point = rand_point(num_vars, rng);
                for j in 0..num_equations.unwrap() {
                    let label = format!("query {} eqn {}", i, j);
                    let mut lc = LinearCombination::empty(label.clone());

                    let mut value = F::zero();
                    let should_have_degree_bounds: bool = rng.gen();
                    for (k, label) in labels.iter().enumerate() {
                        if should_have_degree_bounds {
                            value += &polynomials[k].evaluate(&point);
                            lc.push((F::one(), label.to_string().into()));
                            break;
                        } else {
                            let poly = &polynomials[k];
                            if poly.degree_bound().is_some() {
                                continue;
                            } else {
                                assert!(poly.degree_bound().is_none());
                                let coeff = F::rand(rng);
                                value += &(coeff * poly.evaluate(&point));
                                lc.push((coeff, label.to_string().into()));
                            }
                        }
                    }
                    values.insert((label.clone(), point.clone()), value);
                    if !lc.is_empty() {
                        linear_combinations.push(lc);
                        // Insert query
                        query_set.insert((label.clone(), (format!("{}", i), point.clone())));
                    }
                }
            }
            if linear_combinations.is_empty() {
                continue;
            }
            println!("Generated query set");
            println!("Linear combinations: {:?}", linear_combinations);

            let proof = PC::open_combinations(
                &ck,
                &linear_combinations,
                &polynomials,
                &comms,
                &query_set,
                &mut (sponge.clone()),
                &rands,
                Some(rng),
            )?;
            println!("Generated proof");
            let result = PC::check_combinations(
                &vk,
                &linear_combinations,
                &comms,
                &query_set,
                &values,
                &proof,
                &mut (sponge.clone()),
                rng,
            )?;
            if !result {
                println!(
                    "Failed with {} polynomials, num_points_in_query_set: {:?}",
                    num_polynomials, num_points_in_query_set
                );
                println!("Degree of polynomials:",);
                for poly in polynomials {
                    println!("Degree: {:?}", poly.degree());
                }
            }
            assert!(
                result,
                "proof was incorrect, equations: {:#?}",
                linear_combinations
            );
        }

        Ok(())
    }

    pub fn single_poly_test<F, P, PC, S>(
        num_vars: Option<usize>,
        rand_poly: fn(usize, Option<usize>, &mut ChaCha20Rng) -> P,
        rand_point: fn(Option<usize>, &mut ChaCha20Rng) -> P::Point,
        sponge: fn() -> S,
    ) -> Result<(), PC::Error>
    where
        F: PrimeField,
        P: Polynomial<F>,
        PC: PolynomialCommitment<F, P>,
        S: CryptographicSponge,
    {
        let info = TestInfo {
            num_iters: 100,
            max_degree: None,
            supported_degree: None,
            num_vars,
            num_polynomials: 1,
            enforce_degree_bounds: false,
            max_num_queries: 1,
            num_equations: None,
            rand_poly,
            rand_point,
            sponge,
        };
        test_template::<F, P, PC, S>(info)
    }

    pub fn linear_poly_degree_bound_test<F, P, PC, S>(
        rand_poly: fn(usize, Option<usize>, &mut ChaCha20Rng) -> P,
        rand_point: fn(Option<usize>, &mut ChaCha20Rng) -> P::Point,
        sponge: fn() -> S,
    ) -> Result<(), PC::Error>
    where
        F: PrimeField,
        P: Polynomial<F>,
        PC: PolynomialCommitment<F, P>,
        S: CryptographicSponge,
    {
        let info = TestInfo {
            num_iters: 100,
            max_degree: Some(2),
            supported_degree: Some(1),
            num_vars: None,
            num_polynomials: 1,
            enforce_degree_bounds: true,
            max_num_queries: 1,
            num_equations: None,
            rand_poly,
            rand_point,
            sponge,
        };
        test_template::<F, P, PC, S>(info)
    }

    pub fn single_poly_degree_bound_test<F, P, PC, S>(
        rand_poly: fn(usize, Option<usize>, &mut ChaCha20Rng) -> P,
        rand_point: fn(Option<usize>, &mut ChaCha20Rng) -> P::Point,
        sponge: fn() -> S,
    ) -> Result<(), PC::Error>
    where
        F: PrimeField,
        P: Polynomial<F>,
        PC: PolynomialCommitment<F, P>,
        S: CryptographicSponge,
    {
        let info = TestInfo {
            num_iters: 100,
            max_degree: None,
            supported_degree: None,
            num_vars: None,
            num_polynomials: 1,
            enforce_degree_bounds: true,
            max_num_queries: 1,
            num_equations: None,
            rand_poly,
            rand_point,
            sponge,
        };
        test_template::<F, P, PC, S>(info)
    }

    pub fn quadratic_poly_degree_bound_multiple_queries_test<F, P, PC, S>(
        rand_poly: fn(usize, Option<usize>, &mut ChaCha20Rng) -> P,
        rand_point: fn(Option<usize>, &mut ChaCha20Rng) -> P::Point,
        sponge: fn() -> S,
    ) -> Result<(), PC::Error>
    where
        F: PrimeField,
        P: Polynomial<F>,
        PC: PolynomialCommitment<F, P>,
        S: CryptographicSponge,
    {
        let info = TestInfo {
            num_iters: 100,
            max_degree: Some(3),
            supported_degree: Some(2),
            num_vars: None,
            num_polynomials: 1,
            enforce_degree_bounds: true,
            max_num_queries: 2,
            num_equations: None,
            rand_poly,
            rand_point,
            sponge,
        };
        test_template::<F, P, PC, S>(info)
    }

    pub fn single_poly_degree_bound_multiple_queries_test<F, P, PC, S>(
        rand_poly: fn(usize, Option<usize>, &mut ChaCha20Rng) -> P,
        rand_point: fn(Option<usize>, &mut ChaCha20Rng) -> P::Point,
        sponge: fn() -> S,
    ) -> Result<(), PC::Error>
    where
        F: PrimeField,
        P: Polynomial<F>,
        PC: PolynomialCommitment<F, P>,
        S: CryptographicSponge,
    {
        let info = TestInfo {
            num_iters: 100,
            max_degree: None,
            supported_degree: None,
            num_vars: None,
            num_polynomials: 1,
            enforce_degree_bounds: true,
            max_num_queries: 2,
            num_equations: None,
            rand_poly,
            rand_point,
            sponge,
        };
        test_template::<F, P, PC, S>(info)
    }

    pub fn two_polys_degree_bound_single_query_test<F, P, PC, S>(
        rand_poly: fn(usize, Option<usize>, &mut ChaCha20Rng) -> P,
        rand_point: fn(Option<usize>, &mut ChaCha20Rng) -> P::Point,
        sponge: fn() -> S,
    ) -> Result<(), PC::Error>
    where
        F: PrimeField,
        P: Polynomial<F>,
        PC: PolynomialCommitment<F, P>,
        S: CryptographicSponge,
    {
        let info = TestInfo {
            num_iters: 100,
            max_degree: None,
            supported_degree: None,
            num_vars: None,
            num_polynomials: 2,
            enforce_degree_bounds: true,
            max_num_queries: 1,
            num_equations: None,
            rand_poly,
            rand_point,
            sponge,
        };
        test_template::<F, P, PC, S>(info)
    }

    pub fn full_end_to_end_test<F, P, PC, S>(
        num_vars: Option<usize>,
        rand_poly: fn(usize, Option<usize>, &mut ChaCha20Rng) -> P,
        rand_point: fn(Option<usize>, &mut ChaCha20Rng) -> P::Point,
        sponge: fn() -> S,
    ) -> Result<(), PC::Error>
    where
        F: PrimeField,
        P: Polynomial<F>,
        PC: PolynomialCommitment<F, P>,
        S: CryptographicSponge,
    {
        let info = TestInfo {
            num_iters: 100,
            max_degree: None,
            supported_degree: None,
            num_vars,
            num_polynomials: 10,
            enforce_degree_bounds: true,
            max_num_queries: 5,
            num_equations: None,
            rand_poly,
            rand_point,
            sponge,
        };
        test_template::<F, P, PC, S>(info)
    }

    pub fn full_end_to_end_equation_test<F, P, PC, S>(
        num_vars: Option<usize>,
        rand_poly: fn(usize, Option<usize>, &mut ChaCha20Rng) -> P,
        rand_point: fn(Option<usize>, &mut ChaCha20Rng) -> P::Point,
        sponge: fn() -> S,
    ) -> Result<(), PC::Error>
    where
        F: PrimeField,
        P: Polynomial<F>,
        PC: PolynomialCommitment<F, P>,
        S: CryptographicSponge,
    {
        let info = TestInfo {
            num_iters: 100,
            max_degree: None,
            supported_degree: None,
            num_vars,
            num_polynomials: 10,
            enforce_degree_bounds: true,
            max_num_queries: 5,
            num_equations: Some(10),
            rand_poly,
            rand_point,
            sponge,
        };
        equation_test_template::<F, P, PC, S>(info)
    }

    pub fn single_equation_test<F, P, PC, S>(
        num_vars: Option<usize>,
        rand_poly: fn(usize, Option<usize>, &mut ChaCha20Rng) -> P,
        rand_point: fn(Option<usize>, &mut ChaCha20Rng) -> P::Point,
        sponge: fn() -> S,
    ) -> Result<(), PC::Error>
    where
        F: PrimeField,
        P: Polynomial<F>,
        PC: PolynomialCommitment<F, P>,
        S: CryptographicSponge,
    {
        let info = TestInfo {
            num_iters: 100,
            max_degree: None,
            supported_degree: None,
            num_vars,
            num_polynomials: 1,
            enforce_degree_bounds: false,
            max_num_queries: 1,
            num_equations: Some(1),
            rand_poly,
            rand_point,
            sponge,
        };
        equation_test_template::<F, P, PC, S>(info)
    }

    pub fn two_equation_test<F, P, PC, S>(
        num_vars: Option<usize>,
        rand_poly: fn(usize, Option<usize>, &mut ChaCha20Rng) -> P,
        rand_point: fn(Option<usize>, &mut ChaCha20Rng) -> P::Point,
        sponge: fn() -> S,
    ) -> Result<(), PC::Error>
    where
        F: PrimeField,
        P: Polynomial<F>,
        PC: PolynomialCommitment<F, P>,
        S: CryptographicSponge,
    {
        let info = TestInfo {
            num_iters: 100,
            max_degree: None,
            supported_degree: None,
            num_vars,
            num_polynomials: 2,
            enforce_degree_bounds: false,
            max_num_queries: 1,
            num_equations: Some(2),
            rand_poly,
            rand_point,
            sponge,
        };
        equation_test_template::<F, P, PC, S>(info)
    }

    pub fn two_equation_degree_bound_test<F, P, PC, S>(
        rand_poly: fn(usize, Option<usize>, &mut ChaCha20Rng) -> P,
        rand_point: fn(Option<usize>, &mut ChaCha20Rng) -> P::Point,
        sponge: fn() -> S,
    ) -> Result<(), PC::Error>
    where
        F: PrimeField,
        P: Polynomial<F>,
        PC: PolynomialCommitment<F, P>,
        S: CryptographicSponge,
    {
        let info = TestInfo {
            num_iters: 100,
            max_degree: None,
            supported_degree: None,
            num_vars: None,
            num_polynomials: 2,
            enforce_degree_bounds: true,
            max_num_queries: 1,
            num_equations: Some(2),
            rand_poly,
            rand_point,
            sponge,
        };
        equation_test_template::<F, P, PC, S>(info)
    }

    pub(crate) fn poseidon_sponge_for_test<F: PrimeField>() -> PoseidonSponge<F> {
        PoseidonSponge::new(&poseidon_parameters_for_test())
    }

    /// Generate default parameters for alpha = 17, state-size = 8
    ///
    /// WARNING: This poseidon parameter is not secure. Please generate
    /// your own parameters according the field you use.
    pub(crate) fn poseidon_parameters_for_test<F: PrimeField>() -> PoseidonConfig<F> {
        let full_rounds = 8;
        let partial_rounds = 31;
        let alpha = 17;

        let mds = vec![
            vec![F::one(), F::zero(), F::one()],
            vec![F::one(), F::one(), F::zero()],
            vec![F::zero(), F::one(), F::one()],
        ];

        let mut ark = Vec::new();
        let mut ark_rng = test_rng();

        for _ in 0..(full_rounds + partial_rounds) {
            let mut res = Vec::new();

            for _ in 0..3 {
                res.push(F::rand(&mut ark_rng));
            }
            ark.push(res);
        }
        PoseidonConfig::new(full_rounds, partial_rounds, alpha, mds, ark, 2, 1)
    }
}<|MERGE_RESOLUTION|>--- conflicted
+++ resolved
@@ -128,12 +128,11 @@
 /// [bdfg]: https://eprint.iacr.org/2020/081.pdf
 pub mod streaming_kzg;
 
-<<<<<<< HEAD
 /// Scheme based on the Ligero construction in [[Ligero]][ligero].
 ///
 /// [ligero]: https://eprint.iacr.org/2022/1608
 pub mod linear_codes;
-=======
+
 /// A polynomial commitment scheme based on the hardness of the
 /// discrete logarithm problem in prime-order groups. This is a
 /// Fiat-Shamired version of the PCS described in the Hyrax paper
@@ -143,7 +142,6 @@
 ///
 /// [hyrax]: https://eprint.iacr.org/2017/1132.pdf
 pub mod hyrax;
->>>>>>> 52391624
 
 /// `QuerySet` is the set of queries that are to be made to a set of labeled polynomials/equations
 /// `p` that have previously been committed to. Each element of a `QuerySet` is a pair of
