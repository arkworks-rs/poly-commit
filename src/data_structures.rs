--- conflicted
+++ resolved
@@ -103,14 +103,8 @@
 }
 
 /// A proof of satisfaction of linear combinations.
-<<<<<<< HEAD
-#[derive(Derivative, CanonicalSerialize, CanonicalDeserialize)]
-#[derivative(Clone(bound = "F: Field, P: Polynomial<F>, PC: PolynomialCommitment<F, P>"))]
-pub struct BatchLCProof<F: Field, P: Polynomial<F>, PC: PolynomialCommitment<F, P>> {
-=======
 #[derive(Clone, CanonicalSerialize, CanonicalDeserialize)]
 pub struct BatchLCProof<F: PrimeField, T: Clone + CanonicalSerialize + CanonicalDeserialize> {
->>>>>>> 982e1a1f
     /// Evaluation proof.
     pub proof: T,
     /// Evaluations required to verify the proof.
