--- conflicted
+++ resolved
@@ -1,10 +1,11 @@
 use crate::{BTreeMap, BTreeSet, String, ToString, Vec};
-use crate::{BatchLCProof, Error, Evaluations, QuerySet, UVPolynomial};
+use crate::{BatchLCProof, Error, Evaluations, QuerySet};
 use crate::{LabeledCommitment, LabeledPolynomial, LinearCombination};
 use crate::{PCCommitterKey, PCRandomness, PCUniversalParams, PolynomialCommitment};
 
 use ark_ec::{msm::VariableBaseMSM, AffineCurve, ProjectiveCurve};
 use ark_ff::{to_bytes, Field, One, PrimeField, UniformRand, Zero};
+use ark_poly::UVPolynomial;
 use ark_std::{format, vec};
 use core::{convert::TryInto, marker::PhantomData};
 use rand_core::RngCore;
@@ -382,11 +383,7 @@
     /// Outputs a commitment to `polynomial`.
     fn commit<'a>(
         ck: &Self::CommitterKey,
-<<<<<<< HEAD
         polynomials: impl IntoIterator<Item = &'a LabeledPolynomial<G::ScalarField, P>>,
-=======
-        polynomials: impl IntoIterator<Item = &'a LabeledPolynomial<'a, G::ScalarField, P>>,
->>>>>>> 351e5588
         rng: Option<&mut dyn RngCore>,
     ) -> Result<
         (
@@ -458,17 +455,10 @@
 
     fn open_individual_opening_challenges<'a>(
         ck: &Self::CommitterKey,
-<<<<<<< HEAD
         labeled_polynomials: impl IntoIterator<Item = &'a LabeledPolynomial<G::ScalarField, P>>,
         commitments: impl IntoIterator<Item = &'a LabeledCommitment<Self::Commitment>>,
         point: &'a P::Point,
         opening_challenges: &dyn Fn(u64) -> G::ScalarField,
-=======
-        labeled_polynomials: impl IntoIterator<Item = &'a LabeledPolynomial<'a, G::ScalarField, P>>,
-        commitments: impl IntoIterator<Item = &'a LabeledCommitment<Self::Commitment>>,
-        point: &'a P::Point,
-        opening_challenge: G::ScalarField,
->>>>>>> 351e5588
         rands: impl IntoIterator<Item = &'a Self::Randomness>,
         rng: Option<&mut dyn RngCore>,
     ) -> Result<Self::Proof, Self::Error>
@@ -737,11 +727,7 @@
         }
 
         let check_poly =
-<<<<<<< HEAD
             Self::succinct_check(vk, commitments, *point, values, proof, opening_challenges);
-=======
-            Self::succinct_check(vk, commitments, *point, values, proof, opening_challenge);
->>>>>>> 351e5588
 
         if check_poly.is_none() {
             return Ok(false);
@@ -801,17 +787,11 @@
                     label: label.to_string(),
                 })?;
 
-<<<<<<< HEAD
                 let v_i = values
                     .get(&(label.clone(), *point))
                     .ok_or(Error::MissingEvaluation {
-=======
-                let v_i = values.get(&(label.clone(), query.clone())).ok_or(
-                    Error::MissingEvaluation {
->>>>>>> 351e5588
                         label: label.to_string(),
-                    },
-                )?;
+                    })?;
 
                 comms.push(commitment);
                 vals.push(*v_i);
@@ -857,17 +837,10 @@
     fn open_combinations_individual_opening_challenges<'a>(
         ck: &Self::CommitterKey,
         lc_s: impl IntoIterator<Item = &'a LinearCombination<G::ScalarField>>,
-<<<<<<< HEAD
         polynomials: impl IntoIterator<Item = &'a LabeledPolynomial<G::ScalarField, P>>,
         commitments: impl IntoIterator<Item = &'a LabeledCommitment<Self::Commitment>>,
         query_set: &QuerySet<P::Point>,
         opening_challenges: &dyn Fn(u64) -> G::ScalarField,
-=======
-        polynomials: impl IntoIterator<Item = &'a LabeledPolynomial<'a, G::ScalarField, P>>,
-        commitments: impl IntoIterator<Item = &'a LabeledCommitment<Self::Commitment>>,
-        query_set: &QuerySet<P::Point>,
-        opening_challenge: G::ScalarField,
->>>>>>> 351e5588
         rands: impl IntoIterator<Item = &'a Self::Randomness>,
         rng: Option<&mut dyn RngCore>,
     ) -> Result<BatchLCProof<G::ScalarField, P, Self>, Self::Error>
@@ -961,13 +934,8 @@
             ck,
             lc_polynomials.iter(),
             lc_commitments.iter(),
-<<<<<<< HEAD
             &query_set,
             opening_challenges,
-=======
-            query_set,
-            opening_challenge,
->>>>>>> 351e5588
             lc_randomness.iter(),
             rng,
         )?;
@@ -983,11 +951,7 @@
         query_set: &QuerySet<G::ScalarField>,
         evaluations: &Evaluations<G::ScalarField, P::Point>,
         proof: &BatchLCProof<G::ScalarField, P, Self>,
-<<<<<<< HEAD
         opening_challenges: &dyn Fn(u64) -> G::ScalarField,
-=======
-        opening_challenge: G::ScalarField,
->>>>>>> 351e5588
         rng: &mut R,
     ) -> Result<bool, Self::Error>
     where
