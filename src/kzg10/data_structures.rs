use crate::*;
use ark_ec::{AffineCurve, PairingEngine, ProjectiveCurve};
<<<<<<< HEAD
use ark_ff::{PrimeField, ToBytes, ToConstraintField, Zero};
use ark_std::borrow::Cow;
use core::ops::{Add, AddAssign};
=======
use ark_ff::{PrimeField, ToBytes, Zero};
use ark_std::{
    borrow::Cow,
    marker::PhantomData,
    ops::{Add, AddAssign},
};
>>>>>>> 653f9887

/// `UniversalParams` are the universal parameters for the KZG10 scheme.
#[derive(Derivative)]
#[derivative(Clone(bound = ""), Debug(bound = ""))]
pub struct UniversalParams<E: PairingEngine> {
    /// Group elements of the form `{ \beta^i G }`, where `i` ranges from 0 to `degree`.
    pub powers_of_g: Vec<E::G1Affine>,
    /// Group elements of the form `{ \beta^i \gamma G }`, where `i` ranges from 0 to `degree`.
    pub powers_of_gamma_g: BTreeMap<usize, E::G1Affine>,
    /// The generator of G2.
    pub h: E::G2Affine,
    /// \beta times the above generator of G2.
    pub beta_h: E::G2Affine,
    /// Group elements of the form `{ \beta^i G2 }`, where `i` ranges from `0` to `-degree`.
    pub prepared_neg_powers_of_h: BTreeMap<usize, E::G2Prepared>,
    /// The generator of G2, prepared for use in pairings.
    #[derivative(Debug = "ignore")]
    pub prepared_h: E::G2Prepared,
    /// \beta times the above generator of G2, prepared for use in pairings.
    #[derivative(Debug = "ignore")]
    pub prepared_beta_h: E::G2Prepared,
}

impl<E: PairingEngine> PCUniversalParams for UniversalParams<E> {
    fn max_degree(&self) -> usize {
        self.powers_of_g.len() - 1
    }
}

/// `Powers` is used to commit to and create evaluation proofs for a given
/// polynomial.
#[derive(Derivative)]
#[derivative(
    Default(bound = ""),
    Hash(bound = ""),
    Clone(bound = ""),
    Debug(bound = "")
)]
pub struct Powers<'a, E: PairingEngine> {
    /// Group elements of the form `β^i G`, for different values of `i`.
    pub powers_of_g: Cow<'a, [E::G1Affine]>,
    /// Group elements of the form `β^i γG`, for different values of `i`.
    pub powers_of_gamma_g: Cow<'a, [E::G1Affine]>,
}

impl<E: PairingEngine> Powers<'_, E> {
    /// The number of powers in `self`.
    pub fn size(&self) -> usize {
        self.powers_of_g.len()
    }
}

/// `VerifierKey` is used to check evaluation proofs for a given commitment.
#[derive(Derivative)]
#[derivative(Default(bound = ""), Clone(bound = ""), Debug(bound = ""))]
pub struct VerifierKey<E: PairingEngine> {
    /// The generator of G1.
    pub g: E::G1Affine,
    /// The generator of G1 that is used for making a commitment hiding.
    pub gamma_g: E::G1Affine,
    /// The generator of G2.
    pub h: E::G2Affine,
    /// \beta times the above generator of G2.
    pub beta_h: E::G2Affine,
    /// The generator of G2, prepared for use in pairings.
    #[derivative(Debug = "ignore")]
    pub prepared_h: E::G2Prepared,
    /// \beta times the above generator of G2, prepared for use in pairings.
    #[derivative(Debug = "ignore")]
    pub prepared_beta_h: E::G2Prepared,
}

impl<E: PairingEngine> ToBytes for VerifierKey<E> {
    #[inline]
    fn write<W: ark_std::io::Write>(&self, mut writer: W) -> ark_std::io::Result<()> {
        self.g.write(&mut writer)?;
        self.gamma_g.write(&mut writer)?;
        self.h.write(&mut writer)?;
        self.beta_h.write(&mut writer)?;
        self.prepared_h.write(&mut writer)?;
        self.prepared_beta_h.write(&mut writer)
    }
}

impl<E: PairingEngine> ToConstraintField<<E::Fq as Field>::BasePrimeField> for VerifierKey<E>
where
    E::G1Affine: ToConstraintField<<E::Fq as Field>::BasePrimeField>,
    E::G2Affine: ToConstraintField<<E::Fq as Field>::BasePrimeField>,
{
    fn to_field_elements(&self) -> Option<Vec<<E::Fq as Field>::BasePrimeField>> {
        // TODO: gamma_g is omitted because our constraint system does not use. This is a little bit problematic
        // The order should accommodate the one in the constraints.rs, which takes g, h, and beta_h.
        let mut res = Vec::new();

        res.extend_from_slice(&self.g.to_field_elements().unwrap());
        res.extend_from_slice(&self.h.to_field_elements().unwrap());
        res.extend_from_slice(&self.beta_h.to_field_elements().unwrap());

        Some(res)
    }
}

/// `PreparedVerifierKey` is the fully prepared version for checking evaluation proofs for a given commitment.
/// We omit gamma here for simplicity.
#[derive(Derivative)]
#[derivative(Default(bound = ""), Clone(bound = ""), Debug(bound = ""))]
pub struct PreparedVerifierKey<E: PairingEngine> {
    /// The generator of G1, prepared for power series.
    pub prepared_g: Vec<E::G1Affine>,
    /// The generator of G2, prepared for use in pairings.
    pub prepared_h: E::G2Prepared,
    /// \beta times the above generator of G2, prepared for use in pairings.
    pub prepared_beta_h: E::G2Prepared,
}

impl<E: PairingEngine> PreparedVerifierKey<E> {
    /// prepare `PreparedVerifierKey` from `VerifierKey`
    pub fn prepare(vk: &VerifierKey<E>) -> Self {
        let supported_bits = E::Fr::size_in_bits();

        let mut prepared_g = Vec::<E::G1Affine>::new();
        let mut g = E::G1Projective::from(vk.g);
        for _ in 0..supported_bits {
            prepared_g.push(g.clone().into());
            g.double_in_place();
        }

        Self {
            prepared_g,
            prepared_h: vk.prepared_h.clone(),
            prepared_beta_h: vk.prepared_beta_h.clone(),
        }
    }
}

/// `Commitment` commits to a polynomial. It is output by `KZG10::commit`.
#[derive(Derivative)]
#[derivative(
    Default(bound = ""),
    Hash(bound = ""),
    Clone(bound = ""),
    Copy(bound = ""),
    Debug(bound = ""),
    PartialEq(bound = ""),
    Eq(bound = "")
)]
pub struct Commitment<E: PairingEngine>(
    /// The commitment is a group element.
    pub E::G1Affine,
);

impl<E: PairingEngine> ToBytes for Commitment<E> {
    #[inline]
    fn write<W: ark_std::io::Write>(&self, writer: W) -> ark_std::io::Result<()> {
        self.0.write(writer)
    }
}

impl<E: PairingEngine> PCCommitment for Commitment<E> {
    #[inline]
    fn empty() -> Self {
        Commitment(E::G1Affine::zero())
    }

    fn has_degree_bound(&self) -> bool {
        false
    }

    fn size_in_bytes(&self) -> usize {
        ark_ff::to_bytes![E::G1Affine::zero()].unwrap().len() / 2
    }
}

impl<'a, E: PairingEngine> AddAssign<(E::Fr, &'a Commitment<E>)> for Commitment<E> {
    #[inline]
    fn add_assign(&mut self, (f, other): (E::Fr, &'a Commitment<E>)) {
        let mut other = other.0.mul(f.into_repr());
        other.add_assign_mixed(&self.0);
        self.0 = other.into();
    }
}

impl<E: PairingEngine> ToConstraintField<<E::Fq as Field>::BasePrimeField> for Commitment<E>
where
    E::G1Affine: ToConstraintField<<E::Fq as Field>::BasePrimeField>,
{
    fn to_field_elements(&self) -> Option<Vec<<E::Fq as Field>::BasePrimeField>> {
        self.0.to_field_elements()
    }
}

/// `PreparedCommitment` commits to a polynomial and prepares for mul_bits.
#[derive(Derivative)]
#[derivative(
    Default(bound = ""),
    Hash(bound = ""),
    Clone(bound = ""),
    Debug(bound = ""),
    PartialEq(bound = ""),
    Eq(bound = "")
)]
pub struct PreparedCommitment<E: PairingEngine>(
    /// The commitment is a group element.
    pub Vec<E::G1Affine>,
);

impl<E: PairingEngine> PreparedCommitment<E> {
    /// prepare `PreparedCommitment` from `Commitment`
    pub fn prepare(comm: &Commitment<E>) -> Self {
        let mut prepared_comm = Vec::<E::G1Affine>::new();
        let mut cur = E::G1Projective::from(comm.0);

        let supported_bits = E::Fr::size_in_bits();

        for _ in 0..supported_bits {
            prepared_comm.push(cur.clone().into());
            cur.double_in_place();
        }

        Self { 0: prepared_comm }
    }
}

/// `Randomness` hides the polynomial inside a commitment. It is output by `KZG10::commit`.
#[derive(Derivative)]
#[derivative(
    Hash(bound = ""),
    Clone(bound = ""),
    Debug(bound = ""),
    PartialEq(bound = ""),
    Eq(bound = "")
)]
pub struct Randomness<F: PrimeField, P: UVPolynomial<F>> {
    /// For KZG10, the commitment randomness is a random polynomial.
    pub blinding_polynomial: P,
    _field: PhantomData<F>,
}

impl<F: PrimeField, P: UVPolynomial<F>> Randomness<F, P> {
    /// Does `self` provide any hiding properties to the corresponding commitment?
    /// `self.is_hiding() == true` only if the underlying polynomial is non-zero.
    #[inline]
    pub fn is_hiding(&self) -> bool {
        !self.blinding_polynomial.is_zero()
    }

    /// What is the degree of the hiding polynomial for a given hiding bound?
    #[inline]
    pub fn calculate_hiding_polynomial_degree(hiding_bound: usize) -> usize {
        hiding_bound + 1
    }
}

impl<F: PrimeField, P: UVPolynomial<F>> PCRandomness for Randomness<F, P> {
    fn empty() -> Self {
        Self {
            blinding_polynomial: P::zero(),
            _field: PhantomData,
        }
    }

    fn rand<R: RngCore>(hiding_bound: usize, _: bool, _: Option<usize>, rng: &mut R) -> Self {
        let mut randomness = Randomness::empty();
        let hiding_poly_degree = Self::calculate_hiding_polynomial_degree(hiding_bound);
        randomness.blinding_polynomial = P::rand(hiding_poly_degree, rng);
        randomness
    }
}

impl<'a, F: PrimeField, P: UVPolynomial<F>> Add<&'a Randomness<F, P>> for Randomness<F, P> {
    type Output = Self;

    #[inline]
    fn add(mut self, other: &'a Self) -> Self {
        self.blinding_polynomial += &other.blinding_polynomial;
        self
    }
}

impl<'a, F: PrimeField, P: UVPolynomial<F>> Add<(F, &'a Randomness<F, P>)> for Randomness<F, P> {
    type Output = Self;

    #[inline]
    fn add(mut self, other: (F, &'a Randomness<F, P>)) -> Self {
        self += other;
        self
    }
}

impl<'a, F: PrimeField, P: UVPolynomial<F>> AddAssign<&'a Randomness<F, P>> for Randomness<F, P> {
    #[inline]
    fn add_assign(&mut self, other: &'a Self) {
        self.blinding_polynomial += &other.blinding_polynomial;
    }
}

impl<'a, F: PrimeField, P: UVPolynomial<F>> AddAssign<(F, &'a Randomness<F, P>)>
    for Randomness<F, P>
{
    #[inline]
    fn add_assign(&mut self, (f, other): (F, &'a Randomness<F, P>)) {
        self.blinding_polynomial += (f, &other.blinding_polynomial);
    }
}

/// `Proof` is an evaluation proof that is output by `KZG10::open`.
#[derive(Derivative)]
#[derivative(
    Default(bound = ""),
    Hash(bound = ""),
    Clone(bound = ""),
    Copy(bound = ""),
    Debug(bound = ""),
    PartialEq(bound = ""),
    Eq(bound = "")
)]
pub struct Proof<E: PairingEngine> {
    /// This is a commitment to the witness polynomial; see [KZG10] for more details.
    pub w: E::G1Affine,
    /// This is the evaluation of the random polynomial at the point for which
    /// the evaluation proof was produced.
    pub random_v: Option<E::Fr>,
}

impl<E: PairingEngine> PCProof for Proof<E> {
    fn size_in_bytes(&self) -> usize {
        let hiding_size = if self.random_v.is_some() {
            ark_ff::to_bytes![E::Fr::zero()].unwrap().len()
        } else {
            0
        };
        ark_ff::to_bytes![E::G1Affine::zero()].unwrap().len() / 2 + hiding_size
    }
}

impl<E: PairingEngine> ToBytes for Proof<E> {
    #[inline]
    fn write<W: ark_std::io::Write>(&self, mut writer: W) -> ark_std::io::Result<()> {
        self.w.write(&mut writer)?;
        self.random_v
            .as_ref()
            .unwrap_or(&E::Fr::zero())
            .write(&mut writer)
    }
}<|MERGE_RESOLUTION|>--- conflicted
+++ resolved
@@ -1,17 +1,11 @@
 use crate::*;
 use ark_ec::{AffineCurve, PairingEngine, ProjectiveCurve};
-<<<<<<< HEAD
 use ark_ff::{PrimeField, ToBytes, ToConstraintField, Zero};
-use ark_std::borrow::Cow;
-use core::ops::{Add, AddAssign};
-=======
-use ark_ff::{PrimeField, ToBytes, Zero};
 use ark_std::{
     borrow::Cow,
     marker::PhantomData,
     ops::{Add, AddAssign},
 };
->>>>>>> 653f9887
 
 /// `UniversalParams` are the universal parameters for the KZG10 scheme.
 #[derive(Derivative)]
