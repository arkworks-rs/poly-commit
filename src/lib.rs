--- conflicted
+++ resolved
@@ -100,12 +100,11 @@
 /// [pcdas]: https://eprint.iacr.org/2020/499
 pub mod ipa_pc;
 
-<<<<<<< HEAD
 /// A simple polynomial commitment scheme from [[BCLMS20]][bclms].
 ///
 /// [bclms]: https://eprint.iacr.org/2020/1618
 pub mod lh_pc;
-=======
+
 /// A multilinear polynomial commitment scheme that converts n-variate multilinear polynomial into
 /// n quotient UV polynomial. This scheme is based on hardness of the discrete logarithm
 /// in prime-order groups. Construction is detailed in [[XZZPD19]][xzzpd19] and [[ZGKPP18]][zgkpp18]
@@ -121,7 +120,6 @@
 /// [pst]: https://eprint.iacr.org/2011/587.pdf
 /// [marlin]: https://eprint.iacr.org/2019/104
 pub use marlin::marlin_pst13_pc;
->>>>>>> 492019c6
 
 /// `QuerySet` is the set of queries that are to be made to a set of labeled polynomials/equations
 /// `p` that have previously been committed to. Each element of a `QuerySet` is a pair of
