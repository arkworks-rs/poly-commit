--- conflicted
+++ resolved
@@ -334,19 +334,15 @@
             }
 
             let proof_time = start_timer!(|| "Checking per-query proof");
-<<<<<<< HEAD
-            result &= Self::check(vk, comms, query, values, &proof, opening_challenge, rng)?;
-=======
             result &= Self::check(
                 vk,
                 comms,
-                *query,
+                query,
                 values,
                 &proof,
                 opening_challenge,
                 Some(rng),
             )?;
->>>>>>> bdade68c
             end_timer!(proof_time);
         }
         Ok(result)
