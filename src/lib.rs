--- conflicted
+++ resolved
@@ -16,11 +16,6 @@
 use algebra_core::Field;
 pub use ff_fft::DensePolynomial as Polynomial;
 use rand_core::RngCore;
-<<<<<<< HEAD
-use std::collections::{BTreeMap, BTreeSet};
-use std::iter::FromIterator;
-=======
->>>>>>> ab9ab583
 
 #[cfg(not(feature = "std"))]
 #[macro_use]
@@ -286,23 +281,10 @@
         rands: impl IntoIterator<Item = &'a Self::Randomness>,
     ) -> Result<Self::BatchProof, Self::Error>
     where
-<<<<<<< HEAD
         Self::Randomness: 'a 
     {
         let poly_query_set = lc_query_set_to_poly_query_set(linear_combinations, query_set);
         Self::batch_open(ck, polynomials, query_set, opening_challenge, rands)
-=======
-        Self::Randomness: 'a,
-    {
-        let query_set = Equation::query_set(equations);
-        Self::batch_open(
-            ck,
-            labeled_polynomials,
-            &query_set,
-            opening_challenge,
-            rands,
-        )
->>>>>>> ab9ab583
     }
 
     /// Produce evaluations for the input combinations at `query_set`.
@@ -346,11 +328,7 @@
         rng: &mut R,
     ) -> Result<bool, Self::Error>
     where
-<<<<<<< HEAD
-        Self::Commitment: 'a 
-=======
         Self::Commitment: 'a,
->>>>>>> ab9ab583
     {
         let linear_combinations = linear_combinations.into_iter().collect::<Vec<_>>();
         for &lc in &linear_combinations {
@@ -662,18 +640,12 @@
                     }
                 }
             }
-<<<<<<< HEAD
             if linear_combinations.is_empty() {
                 continue
-=======
-            if equations.is_empty() {
-                continue;
->>>>>>> ab9ab583
             }
             println!("Generated query set");
 
             let opening_challenge = F::rand(rng);
-<<<<<<< HEAD
             let proof = PC::open_combinations(
                 &ck,
                 &linear_combinations,
@@ -683,11 +655,6 @@
                 &rands
             )?;
             let result = PC::check_combinations(
-=======
-            let proof =
-                PC::open_equations(&ck, &equations, &polynomials, opening_challenge, &rands)?;
-            let result = PC::check_equations(
->>>>>>> ab9ab583
                 &vk,
                 &linear_combinations,
                 &comms,
