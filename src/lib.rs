--- conflicted
+++ resolved
@@ -346,13 +346,6 @@
                 let mut actual_rhs = F::zero();
 
                 for (coeff, label) in lc.iter() {
-<<<<<<< HEAD
-                    let eval = poly_evals.get(&(label.clone().into(), point)).ok_or(
-                        Error::MissingEvaluation {
-                            label: label.clone(),
-                        },
-                    )?;
-=======
                     let eval = match label {
                         LCTerm::One => F::one(),
                         LCTerm::PolyLabel(l) => *poly_evals
@@ -360,7 +353,6 @@
                             .ok_or(QuerySetError::MissingEvaluation { label: l.clone() })?,
                     };
 
->>>>>>> 7ab45910
                     actual_rhs += &(*coeff * eval);
                 }
                 if claimed_rhs != actual_rhs {
