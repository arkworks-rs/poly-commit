--- conflicted
+++ resolved
@@ -97,7 +97,7 @@
 /// [pcdas]: https://eprint.iacr.org/2020/499
 pub mod ipa_pc;
 
-<<<<<<< HEAD
+
 /// A multilinear polynomial commitment scheme that converts n-variate multilinear polynomial into
 /// n quotient UV polynomial. This scheme is based on hardness of the discrete logarithm
 /// in prime-order groups. Construction is detailed in [[XZZPD19]][xzzpd19] and [[ZGKPP18]][zgkpp18]
@@ -105,7 +105,7 @@
 /// [xzzpd19]: https://eprint.iacr.org/2019/317
 /// [zgkpp]: https://ieeexplore.ieee.org/document/8418645
 pub mod multilinear_pc;
-=======
+
 /// Multivariate polynomial commitment based on the construction in
 /// [[PST13]][pst] with batching and (optional) hiding property inspired
 /// by the univariate scheme in [[CHMMVW20, "Marlin"]][marlin]
@@ -113,7 +113,6 @@
 /// [pst]: https://eprint.iacr.org/2011/587.pdf
 /// [marlin]: https://eprint.iacr.org/2019/104
 pub use marlin::marlin_pst13_pc;
->>>>>>> 74c9e7af
 
 /// `QuerySet` is the set of queries that are to be made to a set of labeled polynomials/equations
 /// `p` that have previously been committed to. Each element of a `QuerySet` is a pair of
