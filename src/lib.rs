--- conflicted
+++ resolved
@@ -105,26 +105,6 @@
 /// should equal `p[label].evaluate(query)`.
 pub type Evaluations<T, F> = HashMap<(String, T), F>;
 
-<<<<<<< HEAD
-/// A proof of satisfaction of linear combinations.
-pub struct BatchLCProof<F: Field, P: Polynomial<F>, PC: PolynomialCommitment<F, P>> {
-    /// Evaluation proof.
-    pub proof: PC::BatchProof,
-    /// Evaluations required to verify the proof.
-    pub evals: Option<Vec<F>>,
-}
-
-impl<F: Field, P: Polynomial<F>, PC: PolynomialCommitment<F, P>> Clone for BatchLCProof<F, P, PC> {
-    fn clone(&self) -> Self {
-        BatchLCProof {
-            proof: self.proof.clone(),
-            evals: self.evals.clone(),
-        }
-    }
-}
-
-=======
->>>>>>> aa27673d
 /// Describes the interface for a polynomial commitment scheme that allows
 /// a sender to commit to multiple polynomials and later provide a succinct proof
 /// of evaluation for the corresponding commitments at a query set `Q`, while
