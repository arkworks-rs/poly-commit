--- conflicted
+++ resolved
@@ -6,13 +6,9 @@
     sponge::{Absorb, CryptographicSponge},
 };
 use ark_ff::PrimeField;
-<<<<<<< HEAD
-use ark_poly::Polynomial;
 use ark_serialize::{CanonicalDeserialize, CanonicalSerialize};
 use digest::Digest;
-=======
 use ark_poly::{DenseUVPolynomial, GeneralEvaluationDomain};
->>>>>>> 903eaaf4
 
 use crate::{
     Error, PCCommitment, PCCommitterKey, PCPreparedCommitment, PCPreparedVerifierKey, PCRandomness,
@@ -64,19 +60,7 @@
 {
     /// Create a new instance of Ligero.
     /// If either or both parameters are None, their default values are used.
-<<<<<<< HEAD
     pub fn new() -> Self {
-=======
-    pub fn new(rho_inv: Option<usize>, sec_param: Option<usize>) -> Self {
-        let rho_inv = rho_inv.unwrap_or(DEFAULT_RHO_INV);
-
-        if rho_inv == 0 {
-            panic!("rho_inv cannot be zero");
-        }
-
-        let t = calculate_t(rho_inv, sec_param.unwrap_or(DEFAULT_SEC_PARAM));
-
->>>>>>> 903eaaf4
         Self {
             _config: PhantomData,
             _field: PhantomData,
@@ -192,7 +176,6 @@
     }
 }
 
-<<<<<<< HEAD
 #[derive(Derivative, CanonicalSerialize, CanonicalDeserialize)]
 #[derivative(Default(bound = ""), Clone(bound = ""), Debug(bound = ""))]
 
@@ -205,7 +188,7 @@
 
     /// For each of the indices in q, `paths` contains the path from the root of the merkle tree to the leaf
     paths: Vec<Path<C>>,
-
+gg
     /// v, s.t. E(v) = w
     v: Vec<F>,
 
@@ -219,14 +202,9 @@
 pub struct LigeroPCCommitment<F: PrimeField, C: Config> {
     // TODO is InnerDigest the right type?
     root: C::InnerDigest,
+    // number of rows of the square matrix containing the coefficients of the polynomial
     m: usize,
     transcript: CommitmentTranscript<F, C>,
-=======
-struct LigeroPCCommitment {
-    m: usize,   // number of rows of the square matrix containing the coefficients of the polynomial
-    tree_root: (),      // TODO merkle tree root
-    // TODO transcript with the randomly selected colums/their hashes; is this the "randomness?"
->>>>>>> 903eaaf4
 }
 
 impl<F: PrimeField, C: Config> PCCommitment for LigeroPCCommitment<F, C> {
@@ -266,19 +244,14 @@
 
 type LigeroPCProof = ();
 
-<<<<<<< HEAD
 impl<F, P, S, C, D, const rho_inv: usize, const sec_param: usize> PolynomialCommitment<F, P, S>
     for Ligero<F, C, D, S, rho_inv, sec_param>
 where
     F: PrimeField,
-    P: Polynomial<F>,
+    P: P: DenseUVPolynomial<F>,
     S: CryptographicSponge,
     C: Config + 'static,
     D: Digest,
-=======
-impl<F: PrimeField, P: DenseUVPolynomial<F>, S: CryptographicSponge, H: TwoToOneCRHScheme> PolynomialCommitment<F, P, S>
-    for Ligero<F, H>
->>>>>>> 903eaaf4
 {
     type UniversalParams = LigeroPCUniversalParams;
 
