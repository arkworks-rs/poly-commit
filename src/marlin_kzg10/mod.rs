use crate::{kzg10, PCCommitterKey};
use crate::{BTreeMap, BTreeSet, String, ToString, Vec};
use crate::{BatchLCProof, Error, Evaluations, QuerySet};
use crate::{LabeledCommitment, LabeledPolynomial, LinearCombination};
use crate::{PCRandomness, PCUniversalParams, Polynomial, PolynomialCommitment};

use algebra_core::{AffineCurve, Field, One, PairingEngine, ProjectiveCurve, Zero};
use core::{convert::TryInto, marker::PhantomData};
use rand_core::RngCore;

mod data_structures;
pub use data_structures::*;

/// Polynomial commitment based on [[KZG10]][kzg], with degree enforcement, batching,
/// and (optional) hiding property taken from [[CHMMVW20, “Marlin”]][marlin].
///
/// [kzg]: http://cacr.uwaterloo.ca/techreports/2010/cacr2010-10.pdf
/// [marlin]: https://eprint.iacr.org/2019/104
pub struct MarlinKZG10<E: PairingEngine> {
    _engine: PhantomData<E>,
}

pub(crate) fn shift_polynomial<E: PairingEngine>(
    ck: &CommitterKey<E>,
    p: &Polynomial<E::Fr>,
    degree_bound: usize,
) -> Polynomial<E::Fr> {
    if p.is_zero() {
        Polynomial::zero()
    } else {
        let enforced_degree_bounds = ck
            .enforced_degree_bounds
            .as_ref()
            .expect("Polynomial requires degree bounds, but `ck` does not support any");
        let largest_enforced_degree_bound = enforced_degree_bounds.last().unwrap();

        let mut shifted_polynomial_coeffs =
            vec![E::Fr::zero(); largest_enforced_degree_bound - degree_bound];
        shifted_polynomial_coeffs.extend_from_slice(&p.coeffs);
        Polynomial::from_coefficients_vec(shifted_polynomial_coeffs)
    }
}

impl<E: PairingEngine> MarlinKZG10<E> {
    /// MSM for `commitments` and `coeffs`
    fn combine_commitments<'a>(
        coeffs_and_comms: impl IntoIterator<Item = (E::Fr, &'a Commitment<E>)>,
    ) -> (E::G1Projective, Option<E::G1Projective>) {
        let mut combined_comm = E::G1Projective::zero();
        let mut combined_shifted_comm = None;
        for (coeff, comm) in coeffs_and_comms {
            if coeff.is_one() {
                combined_comm.add_assign_mixed(&comm.comm.0);
            } else {
                combined_comm += &comm.comm.0.mul(coeff);
            }

            if let Some(shifted_comm) = &comm.shifted_comm {
                let cur = shifted_comm.0.mul(coeff);
                combined_shifted_comm = Some(combined_shifted_comm.map_or(cur, |c| c + cur));
            }
        }
        (combined_comm, combined_shifted_comm)
    }

    fn normalize_commitments<'a>(
        commitments: Vec<(E::G1Projective, Option<E::G1Projective>)>,
    ) -> Vec<Commitment<E>> {
        let mut comms = Vec::with_capacity(commitments.len());
        let mut s_comms = Vec::with_capacity(commitments.len());
        let mut s_flags = Vec::with_capacity(commitments.len());
        for (comm, s_comm) in commitments {
            comms.push(comm);
            if let Some(c) = s_comm {
                s_comms.push(c);
                s_flags.push(true);
            } else {
                s_comms.push(E::G1Projective::zero());
                s_flags.push(false);
            }
        }
        let comms = E::G1Projective::batch_normalization_into_affine(&comms);
        let s_comms = E::G1Projective::batch_normalization_into_affine(&mut s_comms);
        comms
            .into_iter()
            .zip(s_comms)
            .zip(s_flags)
            .map(|((c, s_c), flag)| {
                let shifted_comm = if flag {
                    Some(kzg10::Commitment(s_c))
                } else {
                    None
                };
                Commitment {
                    comm: kzg10::Commitment(c),
                    shifted_comm,
                }
            })
            .collect()
    }

    /// Accumulate `commitments` and `values` according to `opening_challenge`.
    fn accumulate_commitments_and_values<'a>(
        vk: &VerifierKey<E>,
        commitments: impl IntoIterator<Item = &'a LabeledCommitment<Commitment<E>>>,
        values: impl IntoIterator<Item = E::Fr>,
        opening_challenge: E::Fr,
    ) -> Result<(E::G1Projective, E::Fr), Error> {
        let acc_time = start_timer!(|| "Accumulating commitments and values");
        let mut combined_comm = E::G1Projective::zero();
        let mut combined_value = E::Fr::zero();
        let mut challenge_i = E::Fr::one();
        for (labeled_commitment, value) in commitments.into_iter().zip(values) {
            let degree_bound = labeled_commitment.degree_bound();
            let commitment = labeled_commitment.commitment();
            assert_eq!(degree_bound.is_some(), commitment.shifted_comm.is_some());

            combined_comm += &commitment.comm.0.mul(challenge_i);
            combined_value += &(value * &challenge_i);

            if let Some(degree_bound) = degree_bound {
                let challenge_i_1 = challenge_i * &opening_challenge;
                let shifted_comm = commitment
                    .shifted_comm
                    .as_ref()
                    .unwrap()
                    .0
                    .into_projective();

                let shift_power = vk
                    .get_shift_power(degree_bound)
                    .ok_or(Error::UnsupportedDegreeBound(degree_bound))?;
                let mut adjusted_comm = shifted_comm - &shift_power.mul(value);
                adjusted_comm *= challenge_i_1;
                combined_comm += &adjusted_comm;
            }
            challenge_i *= &opening_challenge.square();
        }

        end_timer!(acc_time);
        Ok((combined_comm, combined_value))
    }
}

impl<E: PairingEngine> PolynomialCommitment<E::Fr> for MarlinKZG10<E> {
    type UniversalParams = UniversalParams<E>;
    type CommitterKey = CommitterKey<E>;
    type VerifierKey = VerifierKey<E>;
    type Commitment = Commitment<E>;
    type Randomness = Randomness<E>;
    type Proof = kzg10::Proof<E>;
    type BatchProof = Vec<Self::Proof>;
    type Error = Error;

    /// Constructs public parameters when given as input the maximum degree `max_degree`
    /// for the polynomial commitment scheme.
    fn setup<R: RngCore>(
        max_degree: usize,
        rng: &mut R,
    ) -> Result<Self::UniversalParams, Self::Error> {
        kzg10::KZG10::setup(max_degree, false, rng).map_err(Into::into)
    }

    // TODO: should trim also take in the hiding_bounds? That way we don't
    // have to store many powers of gamma_g.
    // TODO: add an optional hiding_bound.
    fn trim(
        pp: &Self::UniversalParams,
        supported_degree: usize,
        enforced_degree_bounds: Option<&[usize]>,
    ) -> Result<(Self::CommitterKey, Self::VerifierKey), Self::Error> {
        let max_degree = pp.max_degree();
        if supported_degree > max_degree {
            return Err(Error::TrimmingDegreeTooLarge);
        }

        // Construct the KZG10 committer key for committing to unshifted polynomials.
        let ck_time = start_timer!(|| format!(
            "Constructing `powers` of size {} for unshifted polys",
            supported_degree
        ));
        let powers = pp.powers_of_g[..=supported_degree].to_vec();
        // We want to support making up to supported_degree queries to committed
        // polynomials.
        let powers_of_gamma_g = pp.powers_of_gamma_g[..=(supported_degree + 1)].to_vec();
        end_timer!(ck_time);

        // Construct the core KZG10 verifier key.
        let vk = kzg10::VerifierKey {
            g: pp.powers_of_g[0],
            gamma_g: pp.powers_of_gamma_g[0],
            h: pp.h,
            beta_h: pp.beta_h,
            prepared_h: pp.prepared_h.clone(),
            prepared_beta_h: pp.prepared_beta_h.clone(),
        };

        let enforced_degree_bounds = enforced_degree_bounds.map(|v| {
            let mut v = v.to_vec();
            v.sort();
            v.dedup();
            v
        });

        // Check whether we have some degree bounds to enforce
        let (shifted_powers, degree_bounds_and_shift_powers) =
            if let Some(enforced_degree_bounds) = enforced_degree_bounds.as_ref() {
                if enforced_degree_bounds.is_empty() {
                    (None, None)
                } else {
                    let lowest_shifted_power = max_degree
                        - enforced_degree_bounds
                            .last()
                            .ok_or(Error::EmptyDegreeBounds)?;

                    let shifted_ck_time = start_timer!(|| format!(
                        "Constructing `shifted_powers` of size {}",
                        max_degree - lowest_shifted_power + 1
                    ));

                    let shifted_powers = pp.powers_of_g[lowest_shifted_power..].to_vec();
                    end_timer!(shifted_ck_time);

                    let degree_bounds_and_shift_powers = enforced_degree_bounds
                        .iter()
                        .map(|d| (*d, pp.powers_of_g[max_degree - d]))
                        .collect();
                    (Some(shifted_powers), Some(degree_bounds_and_shift_powers))
                }
            } else {
                (None, None)
            };

        let ck = CommitterKey {
            powers,
            shifted_powers,
            powers_of_gamma_g,
            enforced_degree_bounds: enforced_degree_bounds,
            max_degree,
        };

        let vk = VerifierKey {
            vk,
            degree_bounds_and_shift_powers,
            supported_degree,
            max_degree,
        };
        Ok((ck, vk))
    }

    /// Outputs a commitment to `polynomial`.
    fn commit<'a, R: RngCore>(
        ck: &Self::CommitterKey,
        polynomials: impl IntoIterator<Item = &'a LabeledPolynomial<'a, E::Fr>>,
        rng: &mut R,
    ) -> Result<
        (
            Vec<LabeledCommitment<Self::Commitment>>,
            Vec<Self::Randomness>,
        ),
        Self::Error,
    > {
        let commit_time = start_timer!(|| "Committing to polynomials");

        let mut commitments = Vec::new();
        let mut randomness = Vec::new();

        for p in polynomials {
            let label = p.label();
            let degree_bound = p.degree_bound();
            let hiding_bound = p.hiding_bound();
            let polynomial = p.polynomial();

            let enforced_degree_bounds: Option<&[usize]> = ck
                .enforced_degree_bounds
                .as_ref()
                .map(|bounds| bounds.as_slice());
            kzg10::KZG10::<E>::check_degrees_and_bounds(
                ck.supported_degree(),
                ck.max_degree,
                enforced_degree_bounds,
                &p,
            )?;

            let commit_time = start_timer!(|| format!(
                "Polynomial {} of degree {}, degree bound {:?}, and hiding bound {:?}",
                label,
                polynomial.degree(),
                degree_bound,
                hiding_bound,
            ));

            let (comm, rand) =
                kzg10::KZG10::commit(&ck.powers(), polynomial, hiding_bound, Some(rng))?;
            let (shifted_comm, shifted_rand) = if let Some(degree_bound) = degree_bound {
                let shifted_powers = ck
                    .shifted_powers(degree_bound)
                    .ok_or(Error::UnsupportedDegreeBound(degree_bound))?;
                let (shifted_comm, shifted_rand) =
                    kzg10::KZG10::commit(&shifted_powers, &polynomial, hiding_bound, Some(rng))?;
                (Some(shifted_comm), Some(shifted_rand))
            } else {
                (None, None)
            };

            let comm = Commitment { comm, shifted_comm };
            let rand = Randomness { rand, shifted_rand };
            commitments.push(LabeledCommitment::new(
                label.to_string(),
                comm,
                degree_bound,
            ));
            randomness.push(rand);
            end_timer!(commit_time);
        }
        end_timer!(commit_time);
        Ok((commitments, randomness))
    }

    /// On input a polynomial `p` and a point `point`, outputs a proof for the same.
    fn open<'a, R: RngCore>(
        ck: &Self::CommitterKey,
        labeled_polynomials: impl IntoIterator<Item = &'a LabeledPolynomial<'a, E::Fr>>,
        point: E::Fr,
        opening_challenge: E::Fr,
        rands: impl IntoIterator<Item = &'a Self::Randomness>,
        _commitments: impl IntoIterator<Item = &'a LabeledCommitment<Self::Commitment>>,
        _rng: &mut R,
    ) -> Result<Self::Proof, Self::Error>
    where
        Self::Randomness: 'a,
        Self::Commitment: 'a,
    {
        let mut p = Polynomial::zero();
        let mut r = kzg10::Randomness::empty();
        let mut shifted_w = Polynomial::zero();
        let mut shifted_r = kzg10::Randomness::empty();
        let mut shifted_r_witness = Polynomial::zero();

        let mut enforce_degree_bound = false;
        for (j, (polynomial, rand)) in labeled_polynomials.into_iter().zip(rands).enumerate() {
            let degree_bound = polynomial.degree_bound();

            let enforced_degree_bounds: Option<&[usize]> = ck
                .enforced_degree_bounds
                .as_ref()
                .map(|bounds| bounds.as_slice());
            kzg10::KZG10::<E>::check_degrees_and_bounds(
                ck.supported_degree(),
                ck.max_degree,
                enforced_degree_bounds,
                &polynomial,
            )?;

            // compute challenge^j and challenge^{j+1}.
            let challenge_j = opening_challenge.pow([2 * j as u64]);

            assert_eq!(degree_bound.is_some(), rand.shifted_rand.is_some());

            p += (challenge_j, polynomial.polynomial());
            r += (challenge_j, &rand.rand);

            if let Some(degree_bound) = degree_bound {
                enforce_degree_bound = true;
                let shifted_rand = rand.shifted_rand.as_ref().unwrap();
                let (witness, shifted_rand_witness) = kzg10::KZG10::compute_witness_polynomial(
                    polynomial.polynomial(),
                    point,
                    &shifted_rand,
                )?;
                let challenge_j_1 = challenge_j * &opening_challenge;

                let shifted_witness = shift_polynomial(ck, &witness, degree_bound);

                shifted_w += (challenge_j_1, &shifted_witness);
                shifted_r += (challenge_j_1, shifted_rand);
                if let Some(shifted_rand_witness) = shifted_rand_witness {
                    shifted_r_witness += (challenge_j_1, &shifted_rand_witness);
                }
            }
        }
        let proof_time = start_timer!(|| "Creating proof for unshifted polynomials");
        let proof = kzg10::KZG10::open(&ck.powers(), &p, point, &r)?;
        let mut w = proof.w.into_projective();
        let mut random_v = proof.random_v;
        end_timer!(proof_time);

        if enforce_degree_bound {
            let proof_time = start_timer!(|| "Creating proof for shifted polynomials");
            let shifted_proof = kzg10::KZG10::open_with_witness_polynomial(
                &ck.shifted_powers(None).unwrap(),
                point,
                &shifted_r,
                &shifted_w,
                Some(&shifted_r_witness),
            )?;
            end_timer!(proof_time);

            w += &shifted_proof.w.into_projective();
            if let Some(shifted_random_v) = shifted_proof.random_v {
                random_v = random_v.map(|v| v + &shifted_random_v);
            }
        }

        Ok(kzg10::Proof {
            w: w.into_affine(),
            random_v,
        })
    }

    /// Verifies that `value` is the evaluation at `x` of the polynomial
    /// committed inside `comm`.
    fn check<'a, R: RngCore>(
        vk: &Self::VerifierKey,
        commitments: impl IntoIterator<Item = &'a LabeledCommitment<Self::Commitment>>,
        point: E::Fr,
        values: impl IntoIterator<Item = E::Fr>,
        proof: &Self::Proof,
        opening_challenge: E::Fr,
        _rng: &mut R,
    ) -> Result<bool, Self::Error>
    where
        Self::Commitment: 'a,
    {
        let check_time = start_timer!(|| "Checking evaluations");
        let (combined_comm, combined_value) =
            Self::accumulate_commitments_and_values(vk, commitments, values, opening_challenge)?;
        let combined_comm = kzg10::Commitment(combined_comm.into());
        let result = kzg10::KZG10::check(&vk.vk, &combined_comm, point, combined_value, proof)?;
        end_timer!(check_time);
        Ok(result)
    }

    fn batch_check<'a, R: RngCore>(
        vk: &Self::VerifierKey,
        commitments: impl IntoIterator<Item = &'a LabeledCommitment<Self::Commitment>>,
        query_set: &QuerySet<E::Fr>,
        values: &Evaluations<E::Fr>,
        proof: &Self::BatchProof,
        opening_challenge: E::Fr,
        rng: &mut R,
    ) -> Result<bool, Self::Error>
    where
        Self::Commitment: 'a,
    {
        let commitments: BTreeMap<_, _> = commitments.into_iter().map(|c| (c.label(), c)).collect();
        let mut query_to_labels_map = BTreeMap::new();

        for (label, point) in query_set.iter() {
            let labels = query_to_labels_map.entry(point).or_insert(BTreeSet::new());
            labels.insert(label);
        }
        assert_eq!(proof.len(), query_to_labels_map.len());

        let mut combined_comms = Vec::new();
        let mut combined_queries = Vec::new();
        let mut combined_evals = Vec::new();
        for (query, labels) in query_to_labels_map.into_iter() {
            let lc_time =
                start_timer!(|| format!("Randomly combining {} commitments", labels.len()));
            let mut comms_to_combine: Vec<&'_ LabeledCommitment<_>> = Vec::new();
            let mut values_to_combine = Vec::new();
            for label in labels.into_iter() {
                let commitment = commitments.get(label).ok_or(Error::MissingPolynomial {
                    label: label.to_string(),
                })?;
                let degree_bound = commitment.degree_bound();
                assert_eq!(
                    degree_bound.is_some(),
                    commitment.commitment().shifted_comm.is_some()
                );

                let v_i = values
                    .get(&(label.clone(), *query))
                    .ok_or(Error::MissingEvaluation {
                        label: label.to_string(),
                    })?;

                comms_to_combine.push(commitment);
                values_to_combine.push(*v_i);
            }
            let (c, v) = Self::accumulate_commitments_and_values(
                vk,
                comms_to_combine,
                values_to_combine,
                opening_challenge,
            )?;
            end_timer!(lc_time);
            combined_comms.push(c);
            combined_queries.push(*query);
            combined_evals.push(v);
        }
        let norm_time = start_timer!(|| "Normalizaing combined commitments");
        E::G1Projective::batch_normalization(&mut combined_comms);
        let combined_comms = combined_comms
            .into_iter()
            .map(|c| kzg10::Commitment(c.into()))
            .collect::<Vec<_>>();
        end_timer!(norm_time);
        let proof_time = start_timer!(|| "Checking KZG10::Proof");
        let result = kzg10::KZG10::batch_check(
            &vk.vk,
            &combined_comms,
            &combined_queries,
            &combined_evals,
            &proof,
            rng,
        )?;
        end_timer!(proof_time);
        Ok(result)
    }

    fn open_combinations<'a, R: RngCore>(
        ck: &Self::CommitterKey,
        lc_s: impl IntoIterator<Item = &'a LinearCombination<E::Fr>>,
        polynomials: impl IntoIterator<Item = &'a LabeledPolynomial<'a, E::Fr>>,
        query_set: &QuerySet<E::Fr>,
        opening_challenge: E::Fr,
        rands: impl IntoIterator<Item = &'a Self::Randomness>,
        commitments: impl IntoIterator<Item = &'a LabeledCommitment<Self::Commitment>>,
        rng: &mut R,
    ) -> Result<BatchLCProof<E::Fr, Self>, Self::Error>
    where
        Self::Randomness: 'a,
        Self::Commitment: 'a,
    {
        let label_map = polynomials
            .into_iter()
            .zip(rands)
            .zip(commitments)
            .map(|((p, r), c)| (p.label(), (p, r, c)))
            .collect::<BTreeMap<_, _>>();

        let mut lc_polynomials = Vec::new();
        let mut lc_randomness = Vec::new();
        let mut lc_commitments = Vec::new();
        let mut lc_info = Vec::new();

        for lc in lc_s {
            let lc_label = lc.label().clone();
            let mut poly = Polynomial::zero();
            let mut degree_bound = None;
            let mut hiding_bound = None;

            let mut randomness = Self::Randomness::empty();
            assert!(randomness.shifted_rand.is_none());

            let mut coeffs_and_comms = Vec::new();

            let num_polys = lc.len();
            for (coeff, label) in lc.iter().filter(|(_, l)| !l.is_one()) {
                let label: &String = label.try_into().expect("cannot be one!");
                let &(cur_poly, cur_rand, cur_comm) =
                    label_map.get(label).ok_or(Error::MissingPolynomial {
                        label: label.to_string(),
                    })?;

                if num_polys == 1 && cur_poly.degree_bound().is_some() {
                    assert!(
                        coeff.is_one(),
                        "Coefficient must be one for degree-bounded equations"
                    );
                    degree_bound = cur_poly.degree_bound();
                } else if cur_poly.degree_bound().is_some() {
                    eprintln!("Degree bound when number of equations is non-zero");
                    return Err(Self::Error::EquationHasDegreeBounds(lc_label));
                }

                // Some(_) > None, always.
                hiding_bound = core::cmp::max(hiding_bound, cur_poly.hiding_bound());
                poly += (*coeff, cur_poly.polynomial());
                randomness += (*coeff, cur_rand);
                coeffs_and_comms.push((*coeff, cur_comm.commitment()));

                if degree_bound.is_none() {
                    assert!(randomness.shifted_rand.is_none());
                }
            }

            let lc_poly =
                LabeledPolynomial::new_owned(lc_label.clone(), poly, degree_bound, hiding_bound);
            lc_polynomials.push(lc_poly);
            lc_randomness.push(randomness);
            lc_commitments.push(Self::combine_commitments(coeffs_and_comms));
            lc_info.push((lc_label, degree_bound));
        }

        let comms = Self::normalize_commitments(lc_commitments);
        let lc_commitments = lc_info
            .into_iter()
            .zip(comms)
            .map(|((label, d), c)| LabeledCommitment::new(label, c, d))
            .collect::<Vec<_>>();

        let proof = Self::batch_open(
            ck,
            lc_polynomials.iter(),
            &query_set,
            opening_challenge,
            lc_randomness.iter(),
            lc_commitments.iter(),
            rng,
        )?;

        Ok(BatchLCProof { proof, evals: None })
    }

    /// Checks that `values` are the true evaluations at `query_set` of the polynomials
    /// committed in `labeled_commitments`.
    fn check_combinations<'a, R: RngCore>(
        vk: &Self::VerifierKey,
        lc_s: impl IntoIterator<Item = &'a LinearCombination<E::Fr>>,
        commitments: impl IntoIterator<Item = &'a LabeledCommitment<Self::Commitment>>,
        query_set: &QuerySet<E::Fr>,
        evaluations: &Evaluations<E::Fr>,
        proof: &BatchLCProof<E::Fr, Self>,
        opening_challenge: E::Fr,
        rng: &mut R,
    ) -> Result<bool, Self::Error>
    where
        Self::Commitment: 'a,
    {
        let BatchLCProof { proof, .. } = proof;
        let label_comm_map = commitments
            .into_iter()
            .map(|c| (c.label(), c))
            .collect::<BTreeMap<_, _>>();

        let mut lc_commitments = Vec::new();
        let mut lc_info = Vec::new();
        let mut evaluations = evaluations.clone();

        let lc_processing_time = start_timer!(|| "Combining commitments");
        for lc in lc_s {
            let lc_label = lc.label().clone();
            let num_polys = lc.len();

            let mut degree_bound = None;
            let mut coeffs_and_comms = Vec::new();

            for (coeff, label) in lc.iter() {
                if label.is_one() {
                    for (&(ref label, _), ref mut eval) in evaluations.iter_mut() {
                        if label == &lc_label {
                            **eval -= coeff;
                        }
                    }
                } else {
                    let label: &String = label.try_into().unwrap();
                    let &cur_comm = label_comm_map.get(label).ok_or(Error::MissingPolynomial {
                        label: label.to_string(),
                    })?;

                    if num_polys == 1 && cur_comm.degree_bound().is_some() {
                        assert!(
                            coeff.is_one(),
                            "Coefficient must be one for degree-bounded equations"
                        );
                        degree_bound = cur_comm.degree_bound();
                    } else if cur_comm.degree_bound().is_some() {
                        return Err(Self::Error::EquationHasDegreeBounds(lc_label));
                    }
                    coeffs_and_comms.push((*coeff, cur_comm.commitment()));
                }
            }
            let lc_time =
                start_timer!(|| format!("Combining {} commitments for {}", num_polys, lc_label));
            lc_commitments.push(Self::combine_commitments(coeffs_and_comms));
            end_timer!(lc_time);
            lc_info.push((lc_label, degree_bound));
        }
        end_timer!(lc_processing_time);
        let combined_comms_norm_time = start_timer!(|| "Normalizing commitments");
        let comms = Self::normalize_commitments(lc_commitments);
        let lc_commitments = lc_info
            .into_iter()
            .zip(comms)
            .map(|((label, d), c)| LabeledCommitment::new(label, c, d))
            .collect::<Vec<_>>();
        end_timer!(combined_comms_norm_time);

        Self::batch_check(
            vk,
            &lc_commitments,
            &query_set,
            &evaluations,
            proof,
            opening_challenge,
            rng,
        )
    }
}

#[cfg(test)]
mod tests {
    #![allow(non_camel_case_types)]

    use crate::marlin_kzg10::MarlinKZG10;
    use algebra::Bls12_377;
    use algebra::Bls12_381;
<<<<<<< HEAD
    use algebra::MNT6_753 as MNT6;
=======
>>>>>>> bb789811
    use algebra::SW6;

    type PC<E> = MarlinKZG10<E>;
    type PC_Bls12_381 = PC<Bls12_381>;
    type PC_Bls12_377 = PC<Bls12_377>;
    type PC_SW6 = PC<SW6>;

    #[test]
    fn single_poly_test() {
        use crate::tests::*;
        single_poly_test::<_, PC_Bls12_377>().expect("test failed for bls12-377");
        single_poly_test::<_, PC_Bls12_381>().expect("test failed for bls12-381");
        single_poly_test::<_, PC_SW6>().expect("test failed for SW6");
    }

    #[test]
    fn quadratic_poly_degree_bound_multiple_queries_test() {
        use crate::tests::*;
        quadratic_poly_degree_bound_multiple_queries_test::<_, PC_Bls12_377>()
            .expect("test failed for bls12-377");
        quadratic_poly_degree_bound_multiple_queries_test::<_, PC_Bls12_381>()
            .expect("test failed for bls12-381");
        quadratic_poly_degree_bound_multiple_queries_test::<_, PC_SW6>()
            .expect("test failed for SW6");
    }

    #[test]
    fn linear_poly_degree_bound_test() {
        use crate::tests::*;
        linear_poly_degree_bound_test::<_, PC_Bls12_377>().expect("test failed for bls12-377");
        linear_poly_degree_bound_test::<_, PC_Bls12_381>().expect("test failed for bls12-381");
        linear_poly_degree_bound_test::<_, PC_SW6>().expect("test failed for SW6");
    }

    #[test]
    fn single_poly_degree_bound_test() {
        use crate::tests::*;
        single_poly_degree_bound_test::<_, PC_Bls12_377>().expect("test failed for bls12-377");
        single_poly_degree_bound_test::<_, PC_Bls12_381>().expect("test failed for bls12-381");
        single_poly_degree_bound_test::<_, PC_SW6>().expect("test failed for SW6");
    }

    #[test]
    fn single_poly_degree_bound_multiple_queries_test() {
        use crate::tests::*;
        single_poly_degree_bound_multiple_queries_test::<_, PC_Bls12_377>()
            .expect("test failed for bls12-377");
        single_poly_degree_bound_multiple_queries_test::<_, PC_Bls12_381>()
            .expect("test failed for bls12-381");
        single_poly_degree_bound_multiple_queries_test::<_, PC_SW6>().expect("test failed for SW6");
    }

    #[test]
    fn two_polys_degree_bound_single_query_test() {
        use crate::tests::*;
        two_polys_degree_bound_single_query_test::<_, PC_Bls12_377>()
            .expect("test failed for bls12-377");
        two_polys_degree_bound_single_query_test::<_, PC_Bls12_381>()
            .expect("test failed for bls12-381");
        two_polys_degree_bound_single_query_test::<_, PC_SW6>().expect("test failed for SW6");
    }

    #[test]
    fn full_end_to_end_test() {
        use crate::tests::*;
        full_end_to_end_test::<_, PC_Bls12_377>().expect("test failed for bls12-377");
        println!("Finished bls12-377");
        full_end_to_end_test::<_, PC_Bls12_381>().expect("test failed for bls12-381");
        println!("Finished bls12-381");
        full_end_to_end_test::<_, PC_SW6>().expect("test failed for SW6");
        println!("Finished sw6");
    }

    #[test]
    fn single_equation_test() {
        use crate::tests::*;
        single_equation_test::<_, PC_Bls12_377>().expect("test failed for bls12-377");
        println!("Finished bls12-377");
        single_equation_test::<_, PC_Bls12_381>().expect("test failed for bls12-381");
        println!("Finished bls12-381");
        single_equation_test::<_, PC_SW6>().expect("test failed for SW6");
        println!("Finished sw6");
    }

    #[test]
    fn two_equation_test() {
        use crate::tests::*;
        two_equation_test::<_, PC_Bls12_377>().expect("test failed for bls12-377");
        println!("Finished bls12-377");
        two_equation_test::<_, PC_Bls12_381>().expect("test failed for bls12-381");
        println!("Finished bls12-381");
        two_equation_test::<_, PC_SW6>().expect("test failed for SW6");
        println!("Finished sw6");
    }

    #[test]
    fn two_equation_degree_bound_test() {
        use crate::tests::*;
        two_equation_degree_bound_test::<_, PC_Bls12_377>().expect("test failed for bls12-377");
        println!("Finished bls12-377");
        two_equation_degree_bound_test::<_, PC_Bls12_381>().expect("test failed for bls12-381");
        println!("Finished bls12-381");
        two_equation_degree_bound_test::<_, PC_SW6>().expect("test failed for SW6");
        println!("Finished sw6");
    }

    #[test]
    fn full_end_to_end_equation_test() {
        use crate::tests::*;
        full_end_to_end_equation_test::<_, PC_Bls12_377>().expect("test failed for bls12-377");
        println!("Finished bls12-377");
        full_end_to_end_equation_test::<_, PC_Bls12_381>().expect("test failed for bls12-381");
        println!("Finished bls12-381");
        full_end_to_end_equation_test::<_, PC_SW6>().expect("test failed for SW6");
        println!("Finished sw6");
    }
}<|MERGE_RESOLUTION|>--- conflicted
+++ resolved
@@ -698,10 +698,6 @@
     use crate::marlin_kzg10::MarlinKZG10;
     use algebra::Bls12_377;
     use algebra::Bls12_381;
-<<<<<<< HEAD
-    use algebra::MNT6_753 as MNT6;
-=======
->>>>>>> bb789811
     use algebra::SW6;
 
     type PC<E> = MarlinKZG10<E>;
@@ -713,8 +709,8 @@
     fn single_poly_test() {
         use crate::tests::*;
         single_poly_test::<_, PC_Bls12_377>().expect("test failed for bls12-377");
-        single_poly_test::<_, PC_Bls12_381>().expect("test failed for bls12-381");
-        single_poly_test::<_, PC_SW6>().expect("test failed for SW6");
+        //single_poly_test::<_, PC_Bls12_381>().expect("test failed for bls12-381");
+        //single_poly_test::<_, PC_SW6>().expect("test failed for SW6");
     }
 
     #[test]
@@ -722,26 +718,26 @@
         use crate::tests::*;
         quadratic_poly_degree_bound_multiple_queries_test::<_, PC_Bls12_377>()
             .expect("test failed for bls12-377");
-        quadratic_poly_degree_bound_multiple_queries_test::<_, PC_Bls12_381>()
-            .expect("test failed for bls12-381");
-        quadratic_poly_degree_bound_multiple_queries_test::<_, PC_SW6>()
-            .expect("test failed for SW6");
+        //quadratic_poly_degree_bound_multiple_queries_test::<_, PC_Bls12_381>()
+        //    .expect("test failed for bls12-381");
+        //quadratic_poly_degree_bound_multiple_queries_test::<_, PC_SW6>()
+        //    .expect("test failed for SW6");
     }
 
     #[test]
     fn linear_poly_degree_bound_test() {
         use crate::tests::*;
         linear_poly_degree_bound_test::<_, PC_Bls12_377>().expect("test failed for bls12-377");
-        linear_poly_degree_bound_test::<_, PC_Bls12_381>().expect("test failed for bls12-381");
-        linear_poly_degree_bound_test::<_, PC_SW6>().expect("test failed for SW6");
+        //linear_poly_degree_bound_test::<_, PC_Bls12_381>().expect("test failed for bls12-381");
+        //linear_poly_degree_bound_test::<_, PC_SW6>().expect("test failed for SW6");
     }
 
     #[test]
     fn single_poly_degree_bound_test() {
         use crate::tests::*;
         single_poly_degree_bound_test::<_, PC_Bls12_377>().expect("test failed for bls12-377");
-        single_poly_degree_bound_test::<_, PC_Bls12_381>().expect("test failed for bls12-381");
-        single_poly_degree_bound_test::<_, PC_SW6>().expect("test failed for SW6");
+        //single_poly_degree_bound_test::<_, PC_Bls12_381>().expect("test failed for bls12-381");
+        //single_poly_degree_bound_test::<_, PC_SW6>().expect("test failed for SW6");
     }
 
     #[test]
@@ -749,9 +745,9 @@
         use crate::tests::*;
         single_poly_degree_bound_multiple_queries_test::<_, PC_Bls12_377>()
             .expect("test failed for bls12-377");
-        single_poly_degree_bound_multiple_queries_test::<_, PC_Bls12_381>()
-            .expect("test failed for bls12-381");
-        single_poly_degree_bound_multiple_queries_test::<_, PC_SW6>().expect("test failed for SW6");
+        //single_poly_degree_bound_multiple_queries_test::<_, PC_Bls12_381>()
+        //    .expect("test failed for bls12-381");
+        //single_poly_degree_bound_multiple_queries_test::<_, PC_SW6>().expect("test failed for SW6");
     }
 
     #[test]
@@ -759,9 +755,9 @@
         use crate::tests::*;
         two_polys_degree_bound_single_query_test::<_, PC_Bls12_377>()
             .expect("test failed for bls12-377");
-        two_polys_degree_bound_single_query_test::<_, PC_Bls12_381>()
-            .expect("test failed for bls12-381");
-        two_polys_degree_bound_single_query_test::<_, PC_SW6>().expect("test failed for SW6");
+        //two_polys_degree_bound_single_query_test::<_, PC_Bls12_381>()
+        //    .expect("test failed for bls12-381");
+        //two_polys_degree_bound_single_query_test::<_, PC_SW6>().expect("test failed for SW6");
     }
 
     #[test]
@@ -769,10 +765,10 @@
         use crate::tests::*;
         full_end_to_end_test::<_, PC_Bls12_377>().expect("test failed for bls12-377");
         println!("Finished bls12-377");
-        full_end_to_end_test::<_, PC_Bls12_381>().expect("test failed for bls12-381");
-        println!("Finished bls12-381");
-        full_end_to_end_test::<_, PC_SW6>().expect("test failed for SW6");
-        println!("Finished sw6");
+        //full_end_to_end_test::<_, PC_Bls12_381>().expect("test failed for bls12-381");
+        //println!("Finished bls12-381");
+        //full_end_to_end_test::<_, PC_SW6>().expect("test failed for SW6");
+        //println!("Finished sw6");
     }
 
     #[test]
@@ -780,10 +776,10 @@
         use crate::tests::*;
         single_equation_test::<_, PC_Bls12_377>().expect("test failed for bls12-377");
         println!("Finished bls12-377");
-        single_equation_test::<_, PC_Bls12_381>().expect("test failed for bls12-381");
-        println!("Finished bls12-381");
-        single_equation_test::<_, PC_SW6>().expect("test failed for SW6");
-        println!("Finished sw6");
+        //single_equation_test::<_, PC_Bls12_381>().expect("test failed for bls12-381");
+        //println!("Finished bls12-381");
+        //single_equation_test::<_, PC_SW6>().expect("test failed for SW6");
+        //println!("Finished sw6");
     }
 
     #[test]
@@ -791,10 +787,10 @@
         use crate::tests::*;
         two_equation_test::<_, PC_Bls12_377>().expect("test failed for bls12-377");
         println!("Finished bls12-377");
-        two_equation_test::<_, PC_Bls12_381>().expect("test failed for bls12-381");
-        println!("Finished bls12-381");
-        two_equation_test::<_, PC_SW6>().expect("test failed for SW6");
-        println!("Finished sw6");
+        //two_equation_test::<_, PC_Bls12_381>().expect("test failed for bls12-381");
+        //println!("Finished bls12-381");
+        //two_equation_test::<_, PC_SW6>().expect("test failed for SW6");
+        //println!("Finished sw6");
     }
 
     #[test]
@@ -802,10 +798,10 @@
         use crate::tests::*;
         two_equation_degree_bound_test::<_, PC_Bls12_377>().expect("test failed for bls12-377");
         println!("Finished bls12-377");
-        two_equation_degree_bound_test::<_, PC_Bls12_381>().expect("test failed for bls12-381");
-        println!("Finished bls12-381");
-        two_equation_degree_bound_test::<_, PC_SW6>().expect("test failed for SW6");
-        println!("Finished sw6");
+        //two_equation_degree_bound_test::<_, PC_Bls12_381>().expect("test failed for bls12-381");
+        //println!("Finished bls12-381");
+        //two_equation_degree_bound_test::<_, PC_SW6>().expect("test failed for SW6");
+        //println!("Finished sw6");
     }
 
     #[test]
@@ -813,9 +809,9 @@
         use crate::tests::*;
         full_end_to_end_equation_test::<_, PC_Bls12_377>().expect("test failed for bls12-377");
         println!("Finished bls12-377");
-        full_end_to_end_equation_test::<_, PC_Bls12_381>().expect("test failed for bls12-381");
-        println!("Finished bls12-381");
-        full_end_to_end_equation_test::<_, PC_SW6>().expect("test failed for SW6");
-        println!("Finished sw6");
+        //full_end_to_end_equation_test::<_, PC_Bls12_381>().expect("test failed for bls12-381");
+        //println!("Finished bls12-381");
+        //full_end_to_end_equation_test::<_, PC_SW6>().expect("test failed for SW6");
+        //println!("Finished sw6");
     }
 }