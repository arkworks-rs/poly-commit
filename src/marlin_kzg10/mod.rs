--- conflicted
+++ resolved
@@ -1,12 +1,6 @@
-<<<<<<< HEAD
 use crate::{kzg10, PCCommitterKey};
-use crate::{BTreeMap, BTreeSet, ToString, Vec};
+use crate::{BTreeMap, BTreeSet, String, ToString, Vec};
 use crate::{BatchLCProof, Error, Evaluations, QuerySet};
-=======
-use crate::kzg10;
-use crate::{BTreeMap, BTreeSet, String, ToString, Vec};
-use crate::{BatchLCProof, Evaluations, QuerySet, QuerySetError};
->>>>>>> 7ab45910
 use crate::{LabeledCommitment, LabeledPolynomial, LinearCombination};
 use crate::{PCRandomness, PCUniversalParams, Polynomial, PolynomialCommitment};
 
@@ -609,20 +603,6 @@
             let mut coeffs_and_comms = Vec::new();
 
             for (coeff, label) in lc.iter() {
-<<<<<<< HEAD
-                let &cur_comm = label_comm_map.get(label).ok_or(Error::MissingPolynomial {
-                    label: label.to_string(),
-                })?;
-
-                if num_polys == 1 && cur_comm.degree_bound().is_some() {
-                    assert!(
-                        coeff.is_one(),
-                        "Coefficient must be one for degree-bounded equations"
-                    );
-                    degree_bound = cur_comm.degree_bound();
-                } else if cur_comm.degree_bound().is_some() {
-                    return Err(Self::Error::EquationHasDegreeBounds(lc_label));
-=======
                 if label.is_one() {
                     for (&(ref label, _), ref mut eval) in evaluations.iter_mut() {
                         if label == &lc_label {
@@ -648,7 +628,6 @@
                         return Err(Self::Error::EquationHasDegreeBounds(lc_label));
                     }
                     coeffs_and_comms.push((*coeff, cur_comm.commitment()));
->>>>>>> 7ab45910
                 }
             }
             lc_commitments.push(Self::combine_commitments(coeffs_and_comms));
