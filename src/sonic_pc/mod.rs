--- conflicted
+++ resolved
@@ -1,11 +1,12 @@
 use crate::{kzg10, PCCommitterKey};
 use crate::{BTreeMap, BTreeSet, String, ToString, Vec};
-use crate::{BatchLCProof, Error, Evaluations, QuerySet, UVPolynomial};
+use crate::{BatchLCProof, Error, Evaluations, QuerySet};
 use crate::{LabeledCommitment, LabeledPolynomial, LinearCombination};
 use crate::{PCRandomness, PCUniversalParams, PolynomialCommitment};
 
 use ark_ec::{AffineCurve, PairingEngine, ProjectiveCurve};
 use ark_ff::{One, UniformRand, Zero};
+use ark_poly::UVPolynomial;
 use ark_std::{convert::TryInto, marker::PhantomData, ops::Div, vec};
 use rand_core::RngCore;
 
@@ -28,11 +29,7 @@
 }
 
 impl<E: PairingEngine, P: UVPolynomial<E::Fr>> SonicKZG10<E, P> {
-<<<<<<< HEAD
     fn accumulate_elems_individual_opening_challenges<'a>(
-=======
-    fn accumulate_elems<'a>(
->>>>>>> 351e5588
         combined_comms: &mut BTreeMap<Option<usize>, E::G1Projective>,
         combined_witness: &mut E::G1Projective,
         combined_adjusted_witness: &mut E::G1Projective,
@@ -144,10 +141,7 @@
     type VerifierKey = VerifierKey<E>;
     type PreparedVerifierKey = PreparedVerifierKey<E>;
     type Commitment = Commitment<E>;
-<<<<<<< HEAD
     type PreparedCommitment = PreparedCommitment<E>;
-=======
->>>>>>> 351e5588
     type Randomness = Randomness<E, P>;
     type Proof = kzg10::Proof<E>;
     type BatchProof = Vec<Self::Proof>;
@@ -285,11 +279,7 @@
     /// Outputs a commitment to `polynomial`.
     fn commit<'a>(
         ck: &Self::CommitterKey,
-<<<<<<< HEAD
         polynomials: impl IntoIterator<Item = &'a LabeledPolynomial<E::Fr, P>>,
-=======
-        polynomials: impl IntoIterator<Item = &'a LabeledPolynomial<'a, E::Fr, P>>,
->>>>>>> 351e5588
         rng: Option<&mut dyn RngCore>,
     ) -> Result<
         (
@@ -355,17 +345,10 @@
 
     fn open_individual_opening_challenges<'a>(
         ck: &Self::CommitterKey,
-<<<<<<< HEAD
         labeled_polynomials: impl IntoIterator<Item = &'a LabeledPolynomial<E::Fr, P>>,
         _commitments: impl IntoIterator<Item = &'a LabeledCommitment<Self::Commitment>>,
         point: &'a P::Point,
         opening_challenges: &dyn Fn(u64) -> E::Fr,
-=======
-        labeled_polynomials: impl IntoIterator<Item = &'a LabeledPolynomial<'a, E::Fr, P>>,
-        _commitments: impl IntoIterator<Item = &'a LabeledCommitment<Self::Commitment>>,
-        point: &'a P::Point,
-        opening_challenge: E::Fr,
->>>>>>> 351e5588
         rands: impl IntoIterator<Item = &'a Self::Randomness>,
         _rng: Option<&mut dyn RngCore>,
     ) -> Result<Self::Proof, Self::Error>
@@ -486,17 +469,11 @@
                     label: label.to_string(),
                 })?;
 
-<<<<<<< HEAD
                 let v_i = values
                     .get(&(label.clone(), *point))
                     .ok_or(Error::MissingEvaluation {
-=======
-                let v_i = values.get(&(label.clone(), query.clone())).ok_or(
-                    Error::MissingEvaluation {
->>>>>>> 351e5588
                         label: label.to_string(),
-                    },
-                )?;
+                    })?;
 
                 comms_to_combine.push(commitment);
                 values_to_combine.push(*v_i);
@@ -529,17 +506,10 @@
     fn open_combinations_individual_opening_challenges<'a>(
         ck: &Self::CommitterKey,
         lc_s: impl IntoIterator<Item = &'a LinearCombination<E::Fr>>,
-<<<<<<< HEAD
         polynomials: impl IntoIterator<Item = &'a LabeledPolynomial<E::Fr, P>>,
         commitments: impl IntoIterator<Item = &'a LabeledCommitment<Self::Commitment>>,
         query_set: &QuerySet<P::Point>,
         opening_challenges: &dyn Fn(u64) -> E::Fr,
-=======
-        polynomials: impl IntoIterator<Item = &'a LabeledPolynomial<'a, E::Fr, P>>,
-        commitments: impl IntoIterator<Item = &'a LabeledCommitment<Self::Commitment>>,
-        query_set: &QuerySet<P::Point>,
-        opening_challenge: E::Fr,
->>>>>>> 351e5588
         rands: impl IntoIterator<Item = &'a Self::Randomness>,
         rng: Option<&mut dyn RngCore>,
     ) -> Result<BatchLCProof<E::Fr, P, Self>, Self::Error>
@@ -635,11 +605,7 @@
         query_set: &QuerySet<P::Point>,
         evaluations: &Evaluations<E::Fr, P::Point>,
         proof: &BatchLCProof<E::Fr, P, Self>,
-<<<<<<< HEAD
         opening_challenges: &dyn Fn(u64) -> E::Fr,
-=======
-        opening_challenge: E::Fr,
->>>>>>> 351e5588
         rng: &mut R,
     ) -> Result<bool, Self::Error>
     where
