use crate::{kzg10, PCCommitterKey};
use crate::{BTreeMap, BTreeSet, String, ToString, Vec};
use crate::{BatchLCProof, Error, Evaluations, QuerySet, UVPolynomial};
use crate::{LabeledCommitment, LabeledPolynomial, LinearCombination};
use crate::{PCRandomness, PCUniversalParams, PolynomialCommitment};

use ark_ec::{AffineCurve, PairingEngine, ProjectiveCurve};
use ark_ff::{One, UniformRand, Zero};
use ark_std::{convert::TryInto, marker::PhantomData, ops::Div, vec};
use rand_core::RngCore;

mod data_structures;
pub use data_structures::*;

/// Polynomial commitment based on [[KZG10]][kzg], with degree enforcement and
/// batching taken from [[MBKM19, “Sonic”]][sonic] (more precisely, their
/// counterparts in [[Gabizon19, “AuroraLight”]][al] that avoid negative G1 powers).
/// The (optional) hiding property of the commitment scheme follows the approach
/// described in [[CHMMVW20, “Marlin”]][marlin].
///
/// [kzg]: http://cacr.uwaterloo.ca/techreports/2010/cacr2010-10.pdf
/// [sonic]: https://eprint.iacr.org/2019/099
/// [al]: https://eprint.iacr.org/2019/601
/// [marlin]: https://eprint.iacr.org/2019/1047
pub struct SonicKZG10<E: PairingEngine, P: UVPolynomial<E::Fr>> {
    _engine: PhantomData<E>,
    _poly: PhantomData<P>,
}

<<<<<<< HEAD
impl<E: PairingEngine> SonicKZG10<E> {
    #[allow(clippy::too_many_arguments)]
=======
impl<E: PairingEngine, P: UVPolynomial<E::Fr>> SonicKZG10<E, P> {
>>>>>>> 653f9887
    fn accumulate_elems_individual_opening_challenges<'a>(
        combined_comms: &mut BTreeMap<Option<usize>, E::G1Projective>,
        combined_witness: &mut E::G1Projective,
        combined_adjusted_witness: &mut E::G1Projective,
        vk: &VerifierKey<E>,
        commitments: impl IntoIterator<Item = &'a LabeledCommitment<Commitment<E>>>,
        point: P::Point,
        values: impl IntoIterator<Item = E::Fr>,
        proof: &kzg10::Proof<E>,
        opening_challenges: &dyn Fn(u64) -> E::Fr,
        randomizer: Option<E::Fr>,
    ) {
        let acc_time = start_timer!(|| "Accumulating elements");

        let mut opening_challenge_counter = 0;
        let mut curr_challenge = opening_challenges(opening_challenge_counter);
        opening_challenge_counter += 1;

        // Keeps track of running combination of values
        let mut combined_values = E::Fr::zero();

        // Iterates through all of the commitments and accumulates common degree_bound elements in a BTreeMap
        for (labeled_comm, value) in commitments.into_iter().zip(values) {
            combined_values += &(value * &curr_challenge);

            let comm = labeled_comm.commitment();
            let degree_bound = labeled_comm.degree_bound();

            // Applying opening challenge and randomness (used in batch_checking)
            let mut comm_with_challenge: E::G1Projective = comm.0.mul(curr_challenge);

            if let Some(randomizer) = randomizer {
                comm_with_challenge = comm_with_challenge.mul(randomizer);
            }

            // Accumulate values in the BTreeMap
            *combined_comms
                .entry(degree_bound)
                .or_insert_with(E::G1Projective::zero) += &comm_with_challenge;
            curr_challenge = opening_challenges(opening_challenge_counter);
            opening_challenge_counter += 1;
        }

        // Push expected results into list of elems. Power will be the negative of the expected power
        let mut witness: E::G1Projective = proof.w.into_projective();
        let mut adjusted_witness = vk.g.mul(combined_values) - &proof.w.mul(point);
        if let Some(random_v) = proof.random_v {
            adjusted_witness += &vk.gamma_g.mul(random_v);
        }

        if let Some(randomizer) = randomizer {
            witness = witness.mul(randomizer);
            adjusted_witness = adjusted_witness.mul(randomizer);
        }

        *combined_witness += &witness;
        *combined_adjusted_witness += &adjusted_witness;
        end_timer!(acc_time);
    }

    fn check_elems(
        combined_comms: BTreeMap<Option<usize>, E::G1Projective>,
        combined_witness: E::G1Projective,
        combined_adjusted_witness: E::G1Projective,
        vk: &VerifierKey<E>,
    ) -> Result<bool, Error> {
        let check_time = start_timer!(|| "Checking elems");
        let mut g1_projective_elems: Vec<E::G1Projective> = Vec::new();
        let mut g2_prepared_elems: Vec<E::G2Prepared> = Vec::new();

        for (degree_bound, comm) in combined_comms.into_iter() {
            let shift_power = if let Some(degree_bound) = degree_bound {
                vk.get_shift_power(degree_bound)
                    .ok_or(Error::UnsupportedDegreeBound(degree_bound))?
            } else {
                vk.prepared_h.clone()
            };

            g1_projective_elems.push(comm);
            g2_prepared_elems.push(shift_power);
        }

        g1_projective_elems.push(-combined_adjusted_witness);
        g2_prepared_elems.push(vk.prepared_h.clone());

        g1_projective_elems.push(-combined_witness);
        g2_prepared_elems.push(vk.prepared_beta_h.clone());

        let g1_prepared_elems_iter =
            E::G1Projective::batch_normalization_into_affine(g1_projective_elems.as_slice())
                .into_iter()
                .map(|a| a.into());

        let g1_g2_prepared: Vec<(E::G1Prepared, E::G2Prepared)> =
            g1_prepared_elems_iter.zip(g2_prepared_elems).collect();
        let is_one: bool = E::product_of_pairings(g1_g2_prepared.iter()).is_one();
        end_timer!(check_time);
        Ok(is_one)
    }
}

impl<E, P> PolynomialCommitment<E::Fr, P> for SonicKZG10<E, P>
where
    E: PairingEngine,
    P: UVPolynomial<E::Fr, Point = E::Fr>,
    for<'a, 'b> &'a P: Div<&'b P, Output = P>,
{
    type UniversalParams = UniversalParams<E>;
    type CommitterKey = CommitterKey<E>;
    type VerifierKey = VerifierKey<E>;
    type PreparedVerifierKey = PreparedVerifierKey<E>;
    type Commitment = Commitment<E>;
    type PreparedCommitment = PreparedCommitment<E>;
    type Randomness = Randomness<E::Fr, P>;
    type Proof = kzg10::Proof<E>;
    type BatchProof = Vec<Self::Proof>;
    type Error = Error;

    fn setup<R: RngCore>(
        max_degree: usize,
        _: Option<usize>,
        rng: &mut R,
    ) -> Result<Self::UniversalParams, Self::Error> {
        kzg10::KZG10::<E, P>::setup(max_degree, true, rng).map_err(Into::into)
    }

    fn trim(
        pp: &Self::UniversalParams,
        supported_degree: usize,
        supported_hiding_bound: usize,
        enforced_degree_bounds: Option<&[usize]>,
    ) -> Result<(Self::CommitterKey, Self::VerifierKey), Self::Error> {
        let trim_time = start_timer!(|| "Trimming public parameters");
        let prepared_neg_powers_of_h = &pp.prepared_neg_powers_of_h;
        let max_degree = pp.max_degree();
        if supported_degree > max_degree {
            return Err(Error::TrimmingDegreeTooLarge);
        }

        let enforced_degree_bounds = enforced_degree_bounds.map(|bounds| {
            let mut v = bounds.to_vec();
            v.sort_unstable();
            v.dedup();
            v
        });

        let (
            shifted_powers_of_g,
            shifted_powers_of_gamma_g,
            degree_bounds_and_prepared_neg_powers_of_h,
        ) = if let Some(enforced_degree_bounds) = enforced_degree_bounds.as_ref() {
            if enforced_degree_bounds.is_empty() {
                (None, None, None)
            } else {
                let highest_enforced_degree_bound = *enforced_degree_bounds.last().unwrap();
                if highest_enforced_degree_bound > supported_degree {
                    return Err(Error::UnsupportedDegreeBound(highest_enforced_degree_bound));
                }

                let lowest_shift_degree = max_degree - highest_enforced_degree_bound;

                let shifted_ck_time = start_timer!(|| format!(
                    "Constructing `shifted_powers` of size {}",
                    max_degree - lowest_shift_degree + 1
                ));

                let shifted_powers_of_g = pp.powers_of_g[lowest_shift_degree..].to_vec();
                let mut shifted_powers_of_gamma_g = BTreeMap::new();
                // Also add degree 0.
                for degree_bound in enforced_degree_bounds {
                    let shift_degree = max_degree - degree_bound;
                    let mut powers_for_degree_bound = vec![];
                    for i in 0..=(supported_hiding_bound + 1) {
                        // We have an additional degree in `powers_of_gamma_g` beyond `powers_of_g`.
                        if shift_degree + i < max_degree + 2 {
                            powers_for_degree_bound.push(pp.powers_of_gamma_g[&(shift_degree + i)]);
                        }
                    }
                    shifted_powers_of_gamma_g.insert(*degree_bound, powers_for_degree_bound);
                }

                end_timer!(shifted_ck_time);

                let prepared_neg_powers_of_h_time = start_timer!(|| format!(
                    "Constructing `prepared_neg_powers_of_h` of size {}",
                    enforced_degree_bounds.len()
                ));

                let degree_bounds_and_prepared_neg_powers_of_h = enforced_degree_bounds
                    .iter()
                    .map(|bound| {
                        (
                            *bound,
                            prepared_neg_powers_of_h[&(max_degree - *bound)].clone(),
                        )
                    })
                    .collect();

                end_timer!(prepared_neg_powers_of_h_time);

                (
                    Some(shifted_powers_of_g),
                    Some(shifted_powers_of_gamma_g),
                    Some(degree_bounds_and_prepared_neg_powers_of_h),
                )
            }
        } else {
            (None, None, None)
        };

        let powers_of_g = pp.powers_of_g[..=supported_degree].to_vec();
        let powers_of_gamma_g = (0..=(supported_hiding_bound + 1))
            .map(|i| pp.powers_of_gamma_g[&i])
            .collect();

        let ck = CommitterKey {
            powers_of_g,
            powers_of_gamma_g,
            shifted_powers_of_g,
            shifted_powers_of_gamma_g,
            enforced_degree_bounds,
            max_degree,
        };

        let g = pp.powers_of_g[0];
        let h = pp.h;
        let beta_h = pp.beta_h;
        let gamma_g = pp.powers_of_gamma_g[&0];
        let prepared_h = (&pp.prepared_h).clone();
        let prepared_beta_h = (&pp.prepared_beta_h).clone();

        let vk = VerifierKey {
            g,
            gamma_g,
            h,
            beta_h,
            prepared_h,
            prepared_beta_h,
            degree_bounds_and_prepared_neg_powers_of_h,
            supported_degree,
            max_degree,
        };

        end_timer!(trim_time);
        Ok((ck, vk))
    }

    /// Outputs a commitment to `polynomial`.
    #[allow(clippy::type_complexity)]
    fn commit<'a>(
        ck: &Self::CommitterKey,
        polynomials: impl IntoIterator<Item = &'a LabeledPolynomial<E::Fr, P>>,
        rng: Option<&mut dyn RngCore>,
    ) -> Result<
        (
            Vec<LabeledCommitment<Self::Commitment>>,
            Vec<Self::Randomness>,
        ),
        Self::Error,
    >
    where
        P: 'a,
    {
        let rng = &mut crate::optional_rng::OptionalRng(rng);
        let commit_time = start_timer!(|| "Committing to polynomials");
        let mut labeled_comms: Vec<LabeledCommitment<Self::Commitment>> = Vec::new();
        let mut randomness: Vec<Self::Randomness> = Vec::new();

        for labeled_polynomial in polynomials {
            let enforced_degree_bounds: Option<&[usize]> = ck.enforced_degree_bounds.as_deref();

            kzg10::KZG10::<E, P>::check_degrees_and_bounds(
                ck.supported_degree(),
                ck.max_degree,
                enforced_degree_bounds,
                &labeled_polynomial,
            )?;

            let polynomial: &P = labeled_polynomial.polynomial();
            let degree_bound = labeled_polynomial.degree_bound();
            let hiding_bound = labeled_polynomial.hiding_bound();
            let label = labeled_polynomial.label();

            let commit_time = start_timer!(|| format!(
                "Polynomial {} of degree {}, degree bound {:?}, and hiding bound {:?}",
                label,
                polynomial.degree(),
                degree_bound,
                hiding_bound,
            ));

            let powers = if let Some(degree_bound) = degree_bound {
                ck.shifted_powers(degree_bound).unwrap()
            } else {
                ck.powers()
            };

            let (comm, rand) = kzg10::KZG10::commit(&powers, polynomial, hiding_bound, Some(rng))?;

            labeled_comms.push(LabeledCommitment::new(
                label.to_string(),
                comm,
                degree_bound,
            ));
            randomness.push(rand);
            end_timer!(commit_time);
        }

        end_timer!(commit_time);
        Ok((labeled_comms, randomness))
    }

    fn open_individual_opening_challenges<'a>(
        ck: &Self::CommitterKey,
        labeled_polynomials: impl IntoIterator<Item = &'a LabeledPolynomial<E::Fr, P>>,
        _commitments: impl IntoIterator<Item = &'a LabeledCommitment<Self::Commitment>>,
        point: &'a P::Point,
        opening_challenges: &dyn Fn(u64) -> E::Fr,
        rands: impl IntoIterator<Item = &'a Self::Randomness>,
        _rng: Option<&mut dyn RngCore>,
    ) -> Result<Self::Proof, Self::Error>
    where
        Self::Randomness: 'a,
        Self::Commitment: 'a,
        P: 'a,
    {
        let mut combined_polynomial = P::zero();
        let mut combined_rand = kzg10::Randomness::empty();

        let mut opening_challenge_counter = 0;

        let mut curr_challenge = opening_challenges(opening_challenge_counter);
        opening_challenge_counter += 1;

        for (polynomial, rand) in labeled_polynomials.into_iter().zip(rands) {
            let enforced_degree_bounds: Option<&[usize]> = ck.enforced_degree_bounds.as_deref();

            kzg10::KZG10::<E, P>::check_degrees_and_bounds(
                ck.supported_degree(),
                ck.max_degree,
                enforced_degree_bounds,
                &polynomial,
            )?;

            combined_polynomial += (curr_challenge, polynomial.polynomial());
            combined_rand += (curr_challenge, rand);
            curr_challenge = opening_challenges(opening_challenge_counter);
            opening_challenge_counter += 1;
        }

        let proof_time = start_timer!(|| "Creating proof for polynomials");
        let proof = kzg10::KZG10::open(&ck.powers(), &combined_polynomial, *point, &combined_rand)?;
        end_timer!(proof_time);

        Ok(proof)
    }

    fn check_individual_opening_challenges<'a>(
        vk: &Self::VerifierKey,
        commitments: impl IntoIterator<Item = &'a LabeledCommitment<Self::Commitment>>,
        point: &'a P::Point,
        values: impl IntoIterator<Item = E::Fr>,
        proof: &Self::Proof,
        opening_challenges: &dyn Fn(u64) -> E::Fr,
        _rng: Option<&mut dyn RngCore>,
    ) -> Result<bool, Self::Error>
    where
        Self::Commitment: 'a,
    {
        let check_time = start_timer!(|| "Checking evaluations");
        let mut combined_comms: BTreeMap<Option<usize>, E::G1Projective> = BTreeMap::new();
        let mut combined_witness: E::G1Projective = E::G1Projective::zero();
        let mut combined_adjusted_witness: E::G1Projective = E::G1Projective::zero();

        Self::accumulate_elems_individual_opening_challenges(
            &mut combined_comms,
            &mut combined_witness,
            &mut combined_adjusted_witness,
            vk,
            commitments,
            *point,
            values,
            proof,
            opening_challenges,
            None,
        );

        let res = Self::check_elems(
            combined_comms,
            combined_witness,
            combined_adjusted_witness,
            vk,
        );
        end_timer!(check_time);
        res
    }

    fn batch_check_individual_opening_challenges<'a, R: RngCore>(
        vk: &Self::VerifierKey,
        commitments: impl IntoIterator<Item = &'a LabeledCommitment<Self::Commitment>>,
        query_set: &QuerySet<P::Point>,
        values: &Evaluations<E::Fr, P::Point>,
        proof: &Self::BatchProof,
        opening_challenges: &dyn Fn(u64) -> E::Fr,
        rng: &mut R,
    ) -> Result<bool, Self::Error>
    where
        Self::Commitment: 'a,
    {
        let commitments: BTreeMap<_, _> = commitments.into_iter().map(|c| (c.label(), c)).collect();
        let mut query_to_labels_map = BTreeMap::new();

        for (label, (point_label, point)) in query_set.iter() {
            let labels = query_to_labels_map
                .entry(point_label)
                .or_insert((point, BTreeSet::new()));
            labels.1.insert(label);
        }

        assert_eq!(proof.len(), query_to_labels_map.len());

        let mut randomizer = E::Fr::one();

        let mut combined_comms: BTreeMap<Option<usize>, E::G1Projective> = BTreeMap::new();
        let mut combined_witness: E::G1Projective = E::G1Projective::zero();
        let mut combined_adjusted_witness: E::G1Projective = E::G1Projective::zero();

        for ((_point_label, (point, labels)), p) in query_to_labels_map.into_iter().zip(proof) {
            let mut comms_to_combine: Vec<&'_ LabeledCommitment<_>> = Vec::new();
            let mut values_to_combine = Vec::new();
            for label in labels.into_iter() {
                let commitment = commitments.get(label).ok_or(Error::MissingPolynomial {
                    label: label.to_string(),
                })?;

                let v_i = values
                    .get(&(label.clone(), *point))
                    .ok_or(Error::MissingEvaluation {
                        label: label.to_string(),
                    })?;

                comms_to_combine.push(commitment);
                values_to_combine.push(*v_i);
            }

            Self::accumulate_elems_individual_opening_challenges(
                &mut combined_comms,
                &mut combined_witness,
                &mut combined_adjusted_witness,
                vk,
                comms_to_combine.into_iter(),
                *point,
                values_to_combine.into_iter(),
                p,
                opening_challenges,
                Some(randomizer),
            );

            randomizer = u128::rand(rng).into();
        }

        Self::check_elems(
            combined_comms,
            combined_witness,
            combined_adjusted_witness,
            vk,
        )
    }

    fn open_combinations_individual_opening_challenges<'a>(
        ck: &Self::CommitterKey,
        lc_s: impl IntoIterator<Item = &'a LinearCombination<E::Fr>>,
        polynomials: impl IntoIterator<Item = &'a LabeledPolynomial<E::Fr, P>>,
        commitments: impl IntoIterator<Item = &'a LabeledCommitment<Self::Commitment>>,
        query_set: &QuerySet<P::Point>,
        opening_challenges: &dyn Fn(u64) -> E::Fr,
        rands: impl IntoIterator<Item = &'a Self::Randomness>,
        rng: Option<&mut dyn RngCore>,
    ) -> Result<BatchLCProof<E::Fr, P, Self>, Self::Error>
    where
        Self::Randomness: 'a,
        Self::Commitment: 'a,
        P: 'a,
    {
        let label_map = polynomials
            .into_iter()
            .zip(rands)
            .zip(commitments)
            .map(|((p, r), c)| (p.label(), (p, r, c)))
            .collect::<BTreeMap<_, _>>();

        let mut lc_polynomials = Vec::new();
        let mut lc_randomness = Vec::new();
        let mut lc_commitments = Vec::new();
        let mut lc_info = Vec::new();

        for lc in lc_s {
            let lc_label = lc.label().clone();
            let mut poly = P::zero();
            let mut degree_bound = None;
            let mut hiding_bound = None;
            let mut randomness = Self::Randomness::empty();
            let mut comm = E::G1Projective::zero();

            let num_polys = lc.len();
            for (coeff, label) in lc.iter().filter(|(_, l)| !l.is_one()) {
                let label: &String = label.try_into().expect("cannot be one!");
                let &(cur_poly, cur_rand, curr_comm) =
                    label_map.get(label).ok_or(Error::MissingPolynomial {
                        label: label.to_string(),
                    })?;

                if num_polys == 1 && cur_poly.degree_bound().is_some() {
                    assert!(
                        coeff.is_one(),
                        "Coefficient must be one for degree-bounded equations"
                    );
                    degree_bound = cur_poly.degree_bound();
                } else if cur_poly.degree_bound().is_some() {
                    eprintln!("Degree bound when number of equations is non-zero");
                    return Err(Self::Error::EquationHasDegreeBounds(lc_label));
                }

                // Some(_) > None, always.
                hiding_bound = core::cmp::max(hiding_bound, cur_poly.hiding_bound());
                poly += (*coeff, cur_poly.polynomial());
                randomness += (*coeff, cur_rand);
                comm += &curr_comm.commitment().0.into_projective().mul(*coeff);
            }

            let lc_poly =
                LabeledPolynomial::new(lc_label.clone(), poly, degree_bound, hiding_bound);
            lc_polynomials.push(lc_poly);
            lc_randomness.push(randomness);
            lc_commitments.push(comm);
            lc_info.push((lc_label, degree_bound));
        }

        let comms: Vec<Self::Commitment> =
            E::G1Projective::batch_normalization_into_affine(&lc_commitments)
                .into_iter()
                .map(kzg10::Commitment::<E>)
                .collect();

        let lc_commitments = lc_info
            .into_iter()
            .zip(comms)
            .map(|((label, d), c)| LabeledCommitment::new(label, c, d))
            .collect::<Vec<_>>();

        let proof = Self::batch_open_individual_opening_challenges(
            ck,
            lc_polynomials.iter(),
            lc_commitments.iter(),
            &query_set,
            opening_challenges,
            lc_randomness.iter(),
            rng,
        )?;
        Ok(BatchLCProof { proof, evals: None })
    }

    /// Checks that `values` are the true evaluations at `query_set` of the polynomials
    /// committed in `labeled_commitments`.
    fn check_combinations_individual_opening_challenges<'a, R: RngCore>(
        vk: &Self::VerifierKey,
        lc_s: impl IntoIterator<Item = &'a LinearCombination<E::Fr>>,
        commitments: impl IntoIterator<Item = &'a LabeledCommitment<Self::Commitment>>,
        query_set: &QuerySet<P::Point>,
        evaluations: &Evaluations<E::Fr, P::Point>,
        proof: &BatchLCProof<E::Fr, P, Self>,
        opening_challenges: &dyn Fn(u64) -> E::Fr,
        rng: &mut R,
    ) -> Result<bool, Self::Error>
    where
        Self::Commitment: 'a,
    {
        let BatchLCProof { proof, .. } = proof;
        let label_comm_map = commitments
            .into_iter()
            .map(|c| (c.label(), c))
            .collect::<BTreeMap<_, _>>();

        let mut lc_commitments = Vec::new();
        let mut lc_info = Vec::new();
        let mut evaluations = evaluations.clone();
        for lc in lc_s {
            let lc_label = lc.label().clone();
            let num_polys = lc.len();

            let mut degree_bound = None;
            let mut combined_comm = E::G1Projective::zero();

            for (coeff, label) in lc.iter() {
                if label.is_one() {
                    for (&(ref label, _), ref mut eval) in evaluations.iter_mut() {
                        if label == &lc_label {
                            **eval -= coeff;
                        }
                    }
                } else {
                    let label: &String = label.try_into().unwrap();
                    let &cur_comm = label_comm_map.get(label).ok_or(Error::MissingPolynomial {
                        label: label.to_string(),
                    })?;

                    if num_polys == 1 && cur_comm.degree_bound().is_some() {
                        assert!(
                            coeff.is_one(),
                            "Coefficient must be one for degree-bounded equations"
                        );
                        degree_bound = cur_comm.degree_bound();
                    } else if cur_comm.degree_bound().is_some() {
                        return Err(Self::Error::EquationHasDegreeBounds(lc_label));
                    }
                    combined_comm += &cur_comm.commitment().0.mul(*coeff);
                }
            }

            lc_commitments.push(combined_comm);
            lc_info.push((lc_label, degree_bound));
        }

        let comms: Vec<Self::Commitment> =
            E::G1Projective::batch_normalization_into_affine(&lc_commitments)
                .into_iter()
                .map(kzg10::Commitment)
                .collect();

        let lc_commitments = lc_info
            .into_iter()
            .zip(comms)
            .map(|((label, d), c)| LabeledCommitment::new(label, c, d))
            .collect::<Vec<_>>();

        Self::batch_check_individual_opening_challenges(
            vk,
            &lc_commitments,
            &query_set,
            &evaluations,
            proof,
            opening_challenges,
            rng,
        )
    }
}

#[cfg(test)]
mod tests {
    #![allow(non_camel_case_types)]
    use super::SonicKZG10;
    use ark_bls12_377::Bls12_377;
    use ark_bls12_381::Bls12_381;
    use ark_ec::PairingEngine;
    use ark_ff::UniformRand;
    use ark_poly::{univariate::DensePolynomial as DensePoly, UVPolynomial};

    type UniPoly_381 = DensePoly<<Bls12_381 as PairingEngine>::Fr>;
    type UniPoly_377 = DensePoly<<Bls12_377 as PairingEngine>::Fr>;

    type PC<E, P> = SonicKZG10<E, P>;
    type PC_Bls12_377 = PC<Bls12_377, UniPoly_377>;
    type PC_Bls12_381 = PC<Bls12_381, UniPoly_381>;

    fn rand_poly<E: PairingEngine>(
        degree: usize,
        _: Option<usize>,
        rng: &mut rand::prelude::StdRng,
    ) -> DensePoly<E::Fr> {
        DensePoly::<E::Fr>::rand(degree, rng)
    }

    fn rand_point<E: PairingEngine>(_: Option<usize>, rng: &mut rand::prelude::StdRng) -> E::Fr {
        E::Fr::rand(rng)
    }

    #[test]
    fn single_poly_test() {
        use crate::tests::*;
        single_poly_test::<_, _, PC_Bls12_377>(
            None,
            rand_poly::<Bls12_377>,
            rand_point::<Bls12_377>,
        )
        .expect("test failed for bls12-377");
        single_poly_test::<_, _, PC_Bls12_381>(
            None,
            rand_poly::<Bls12_381>,
            rand_point::<Bls12_381>,
        )
        .expect("test failed for bls12-381");
    }

    #[test]
    fn quadratic_poly_degree_bound_multiple_queries_test() {
        use crate::tests::*;
        quadratic_poly_degree_bound_multiple_queries_test::<_, _, PC_Bls12_377>(
            rand_poly::<Bls12_377>,
            rand_point::<Bls12_377>,
        )
        .expect("test failed for bls12-377");
        quadratic_poly_degree_bound_multiple_queries_test::<_, _, PC_Bls12_381>(
            rand_poly::<Bls12_381>,
            rand_point::<Bls12_381>,
        )
        .expect("test failed for bls12-381");
    }

    #[test]
    fn linear_poly_degree_bound_test() {
        use crate::tests::*;
        linear_poly_degree_bound_test::<_, _, PC_Bls12_377>(
            rand_poly::<Bls12_377>,
            rand_point::<Bls12_377>,
        )
        .expect("test failed for bls12-377");
        linear_poly_degree_bound_test::<_, _, PC_Bls12_381>(
            rand_poly::<Bls12_381>,
            rand_point::<Bls12_381>,
        )
        .expect("test failed for bls12-381");
    }

    #[test]
    fn single_poly_degree_bound_test() {
        use crate::tests::*;
        single_poly_degree_bound_test::<_, _, PC_Bls12_377>(
            rand_poly::<Bls12_377>,
            rand_point::<Bls12_377>,
        )
        .expect("test failed for bls12-377");
        single_poly_degree_bound_test::<_, _, PC_Bls12_381>(
            rand_poly::<Bls12_381>,
            rand_point::<Bls12_381>,
        )
        .expect("test failed for bls12-381");
    }

    #[test]
    fn single_poly_degree_bound_multiple_queries_test() {
        use crate::tests::*;
        single_poly_degree_bound_multiple_queries_test::<_, _, PC_Bls12_377>(
            rand_poly::<Bls12_377>,
            rand_point::<Bls12_377>,
        )
        .expect("test failed for bls12-377");
        single_poly_degree_bound_multiple_queries_test::<_, _, PC_Bls12_381>(
            rand_poly::<Bls12_381>,
            rand_point::<Bls12_381>,
        )
        .expect("test failed for bls12-381");
    }

    #[test]
    fn two_polys_degree_bound_single_query_test() {
        use crate::tests::*;
        two_polys_degree_bound_single_query_test::<_, _, PC_Bls12_377>(
            rand_poly::<Bls12_377>,
            rand_point::<Bls12_377>,
        )
        .expect("test failed for bls12-377");
        two_polys_degree_bound_single_query_test::<_, _, PC_Bls12_381>(
            rand_poly::<Bls12_381>,
            rand_point::<Bls12_381>,
        )
        .expect("test failed for bls12-381");
    }

    #[test]
    fn full_end_to_end_test() {
        use crate::tests::*;
        full_end_to_end_test::<_, _, PC_Bls12_377>(
            None,
            rand_poly::<Bls12_377>,
            rand_point::<Bls12_377>,
        )
        .expect("test failed for bls12-377");
        println!("Finished bls12-377");
        full_end_to_end_test::<_, _, PC_Bls12_381>(
            None,
            rand_poly::<Bls12_381>,
            rand_point::<Bls12_381>,
        )
        .expect("test failed for bls12-381");
        println!("Finished bls12-381");
    }

    #[test]
    fn single_equation_test() {
        use crate::tests::*;
        single_equation_test::<_, _, PC_Bls12_377>(
            None,
            rand_poly::<Bls12_377>,
            rand_point::<Bls12_377>,
        )
        .expect("test failed for bls12-377");
        println!("Finished bls12-377");
        single_equation_test::<_, _, PC_Bls12_381>(
            None,
            rand_poly::<Bls12_381>,
            rand_point::<Bls12_381>,
        )
        .expect("test failed for bls12-381");
        println!("Finished bls12-381");
    }

    #[test]
    fn two_equation_test() {
        use crate::tests::*;
        two_equation_test::<_, _, PC_Bls12_377>(
            None,
            rand_poly::<Bls12_377>,
            rand_point::<Bls12_377>,
        )
        .expect("test failed for bls12-377");
        println!("Finished bls12-377");
        two_equation_test::<_, _, PC_Bls12_381>(
            None,
            rand_poly::<Bls12_381>,
            rand_point::<Bls12_381>,
        )
        .expect("test failed for bls12-381");
        println!("Finished bls12-381");
    }

    #[test]
    fn two_equation_degree_bound_test() {
        use crate::tests::*;
        two_equation_degree_bound_test::<_, _, PC_Bls12_377>(
            rand_poly::<Bls12_377>,
            rand_point::<Bls12_377>,
        )
        .expect("test failed for bls12-377");
        println!("Finished bls12-377");
        two_equation_degree_bound_test::<_, _, PC_Bls12_381>(
            rand_poly::<Bls12_381>,
            rand_point::<Bls12_381>,
        )
        .expect("test failed for bls12-381");
        println!("Finished bls12-381");
    }

    #[test]
    fn full_end_to_end_equation_test() {
        use crate::tests::*;
        full_end_to_end_equation_test::<_, _, PC_Bls12_377>(
            None,
            rand_poly::<Bls12_377>,
            rand_point::<Bls12_377>,
        )
        .expect("test failed for bls12-377");
        println!("Finished bls12-377");
        full_end_to_end_equation_test::<_, _, PC_Bls12_381>(
            None,
            rand_poly::<Bls12_381>,
            rand_point::<Bls12_381>,
        )
        .expect("test failed for bls12-381");
        println!("Finished bls12-381");
    }

    #[test]
    #[should_panic]
    fn bad_degree_bound_test() {
        use crate::tests::*;
        bad_degree_bound_test::<_, _, PC_Bls12_377>(
            rand_poly::<Bls12_377>,
            rand_point::<Bls12_377>,
        )
        .expect("test failed for bls12-377");
        println!("Finished bls12-377");
        bad_degree_bound_test::<_, _, PC_Bls12_381>(
            rand_poly::<Bls12_381>,
            rand_point::<Bls12_381>,
        )
        .expect("test failed for bls12-381");
        println!("Finished bls12-381");
    }
}<|MERGE_RESOLUTION|>--- conflicted
+++ resolved
@@ -27,12 +27,8 @@
     _poly: PhantomData<P>,
 }
 
-<<<<<<< HEAD
-impl<E: PairingEngine> SonicKZG10<E> {
+impl<E: PairingEngine, P: UVPolynomial<E::Fr>> SonicKZG10<E, P> {
     #[allow(clippy::too_many_arguments)]
-=======
-impl<E: PairingEngine, P: UVPolynomial<E::Fr>> SonicKZG10<E, P> {
->>>>>>> 653f9887
     fn accumulate_elems_individual_opening_challenges<'a>(
         combined_comms: &mut BTreeMap<Option<usize>, E::G1Projective>,
         combined_witness: &mut E::G1Projective,
